import logging
from datetime import datetime
from typing import List, Optional
from pymongo import MongoClient
from pymongo.database import Database
from pymongo.collection import Collection
from pymongo.errors import PyMongoError
from pymongo.server_api import ServerApi
from uuid import uuid4

uri = "mongodb+srv://acad:nPyjuhmdeIgTxySD@creators-copilot-demo.aoq6p75.mongodb.net/?retryWrites=true&w=majority&appName=creators-copilot-demo&tls=true&tlsAllowInvalidCertificates=true"
# Create a new client and connect to the server
client = MongoClient(uri, server_api=ServerApi('1'))
# Send a ping to confirm a successful connection
try:
    client.admin.command('ping')
    print("Pinged your deployment. You successfully connected to MongoDB!")
except Exception as e:
    print(e)

db = client["creators-copilot-demo"]

def add_to_collection(collection_name: str, data: dict):
    collection = db[collection_name]
    collection.insert_one(data)

def get_one_from_collection(collection_name: str, query: dict):
    collection = db[collection_name]
    doc = collection.find_one(query)
    if doc and '_id' in doc:
        doc['_id'] = str(doc['_id'])
    return doc

def get_many_from_collection(collection_name: str, query: dict):
    docs = []
    collection = db[collection_name]
    for doc in collection.find(query):
        # Convert ObjectId to string for JSON serialization
        if '_id' in doc:
            doc['_id'] = str(doc['_id'])
        docs.append(doc)
    return docs

def update_in_collection(collection_name: str, query: dict, data: dict):
    collection = db[collection_name]
    collection.update_one(query, {"$set": data})

def delete_from_collection(collection_name: str, query: dict):
    collection = db[collection_name]
    collection.delete_one(query)

# Courses
def create_course(data: dict):
    course_id = str(uuid4())
    add_to_collection("courses", {"_id": course_id, **data})
    return course_id

def get_course(course_id: str):
    return get_one_from_collection("courses", {"_id": course_id})

def get_courses_by_user_id(user_id: str):
    return get_many_from_collection("courses", {"user_id": user_id})

def update_course(course_id: str, data: dict):
    update_in_collection("courses", {"_id": course_id}, data)

def delete_course(course_id: str):
    delete_from_collection("courses", {"_id": course_id})

# Resources
def create_resource(course_id: str, resource_name: str):
    add_to_collection("resources", {"course_id": course_id, "resource_name": resource_name})

def get_resources_by_course_id(course_id: str):
    return get_many_from_collection("resources", {"course_id": course_id})

def delete_resource(course_id: str, resource_name: str):
    delete_from_collection("resources", {"course_id": course_id, "resource_name": resource_name})

# Assets
def create_asset(course_id: str, asset_name: str, asset_category: str, asset_type: str, asset_content: str, asset_last_updated_by: str, asset_last_updated_at: str):
    add_to_collection("assets", {"course_id": course_id, "asset_name": asset_name, "asset_category": asset_category, "asset_type": asset_type, "asset_content": asset_content, "asset_last_updated_by": asset_last_updated_by, "asset_last_updated_at": asset_last_updated_at})

def get_assets_by_course_id(course_id: str):
    return get_many_from_collection("assets", {"course_id": course_id})

def get_asset_by_course_id_and_asset_name(course_id: str, asset_name: str):
    return get_one_from_collection("assets", {"course_id": course_id, "asset_name": asset_name})

# Evaluation    
def create_evaluation(evaluation_id: str, course_id: str,evaluation_assistant_id: str, vector_store_id: str, mark_scheme_file_id: str, answer_sheet_file_ids: list[str]):
    evaluation = {"evaluation_id": evaluation_id, "course_id": course_id,"evaluation_assistant_id": evaluation_assistant_id, "vector_store_id": vector_store_id, "mark_scheme_file_id": mark_scheme_file_id, "answer_sheet_file_ids": answer_sheet_file_ids}
    add_to_collection("evaluations", evaluation)
    return evaluation

def get_evaluation_by_evaluation_id(evaluation_id: str):
    return get_one_from_collection("evaluations", {"evaluation_id": evaluation_id})

def update_evaluation(evaluation_id: str, data: dict):
    """Update an evaluation record with new data"""
    logger = logging.getLogger(__name__)
    logger.info(f"Updating evaluation {evaluation_id} with data: {list(data.keys())}")
    update_in_collection("evaluations", {"evaluation_id": evaluation_id}, data)
    
def update_evaluation_with_result(evaluation_id: str, evaluation_result: dict):
    """
    Update an evaluation with the evaluation result.
    Stores the complete evaluation result including all student scores and feedback.
    """
    logger = logging.getLogger(__name__)
    
    # Log the update operation
    students_count = len(evaluation_result.get('students', []))
    logger.info(f"Updating evaluation {evaluation_id} with results for {students_count} students")
    
    # Store the evaluation result with timestamp
    update_data = {
        "evaluation_result": evaluation_result,
        "evaluation_completed_at": datetime.utcnow().isoformat(),
        "status": "completed"
    }
    
    update_in_collection("evaluations", {"evaluation_id": evaluation_id}, update_data)
    logger.info(f"Successfully updated evaluation {evaluation_id} in MongoDB")

<<<<<<< HEAD
def update_student_result(evaluation_id: str, student_index: int, question_scores: List[int], feedback: str, total_score: int, status: str = "modified") -> bool:
    """
    Update individual student result with manual marks and feedback.
    
    Args:
        evaluation_id: The evaluation ID
        student_index: Index of the student in the students array
        question_scores: List of scores for each question
        feedback: General feedback for the student
        total_score: Calculated total score
        status: New status for the student (default: "modified")
        
    Returns:
        bool: True if update was successful, False otherwise
    """
    logger = logging.getLogger(__name__)
    
    try:
        # Get the current evaluation
        evaluation = get_evaluation_by_evaluation_id(evaluation_id)
        if not evaluation or "evaluation_result" not in evaluation:
            logger.error(f"Evaluation {evaluation_id} not found or has no results")
            return False
        
        evaluation_result = evaluation["evaluation_result"]
        if "students" not in evaluation_result or student_index >= len(evaluation_result["students"]):
            logger.error(f"Student index {student_index} out of range for evaluation {evaluation_id}")
            return False
        
        # Update the specific student's data
        student = evaluation_result["students"][student_index]
        student["question_scores"] = question_scores
        student["feedback"] = feedback
        student["total_score"] = total_score
        student["status"] = status
        student["manually_updated"] = True
        student["updated_at"] = datetime.utcnow().isoformat()
        
        # Update the evaluation in MongoDB
        update_evaluation_with_result(evaluation_id, evaluation_result)
        
        logger.info(f"Successfully updated student {student_index} result for evaluation {evaluation_id}")
        return True
        
    except Exception as e:
        logger.error(f"Error updating student result for evaluation {evaluation_id}, student {student_index}: {str(e)}")
        return False

def update_student_status(evaluation_id: str, student_index: int, status: str) -> bool:
    """
    Update only the status of a specific student.
    
    Args:
        evaluation_id: The evaluation ID
        student_index: Index of the student in the students array
        status: New status for the student
        
    Returns:
        bool: True if update was successful, False otherwise
    """
    logger = logging.getLogger(__name__)
    
    try:
        # Get the current evaluation
        evaluation = get_evaluation_by_evaluation_id(evaluation_id)
        if not evaluation or "evaluation_result" not in evaluation:
            logger.error(f"Evaluation {evaluation_id} not found or has no results")
            return False
        
        evaluation_result = evaluation["evaluation_result"]
        if "students" not in evaluation_result or student_index >= len(evaluation_result["students"]):
            logger.error(f"Student index {student_index} out of range for evaluation {evaluation_id}")
            return False
        
        # Update only the status
        student = evaluation_result["students"][student_index]
        student["status"] = status
        student["status_updated_at"] = datetime.utcnow().isoformat()
        
        # Update the evaluation in MongoDB
        update_evaluation_with_result(evaluation_id, evaluation_result)
        
        logger.info(f"Successfully updated student {student_index} status to '{status}' for evaluation {evaluation_id}")
        return True
        
    except Exception as e:
        logger.error(f"Error updating student status for evaluation {evaluation_id}, student {student_index}: {str(e)}")
        return False

def get_student_evaluation_details(evaluation_id: str, student_index: int) -> dict:
    """
    Get detailed evaluation data for a specific student.
    
    Args:
        evaluation_id: The evaluation ID
        student_index: Index of the student in the students array
        
    Returns:
        dict: Student evaluation details or None if not found
    """
    try:
        evaluation = get_evaluation_by_evaluation_id(evaluation_id)
        if not evaluation or "evaluation_result" not in evaluation:
            return None
        
        evaluation_result = evaluation["evaluation_result"]
        if "students" not in evaluation_result or student_index >= len(evaluation_result["students"]):
            return None
        
        return evaluation_result["students"][student_index]
        
    except Exception as e:
        logger = logging.getLogger(__name__)
        logger.error(f"Error getting student evaluation details for evaluation {evaluation_id}, student {student_index}: {str(e)}")
        return None

# Evaluation Schemes
def create_evaluation_scheme(course_id: str, scheme_name: str, scheme_description: str, evaluation_assistant_id: str, vector_store_id: str, mark_scheme_file_id: str):
    """Create a new evaluation scheme (mark scheme) for a course"""
    scheme_id = str(uuid4())
    scheme_data = {
        "scheme_id": scheme_id,
        "course_id": course_id,
        "scheme_name": scheme_name,
        "scheme_description": scheme_description,
        "evaluation_assistant_id": evaluation_assistant_id,
        "vector_store_id": vector_store_id,
        "mark_scheme_file_id": mark_scheme_file_id,
        "created_at": datetime.utcnow().isoformat()
    }
    add_to_collection("evaluation_schemes", scheme_data)
    return scheme_id

def get_evaluation_schemes_by_course_id(course_id: str):
    """Get all evaluation schemes for a course"""
    schemes = get_many_from_collection("evaluation_schemes", {"course_id": course_id})
    # Sort by creation date, newest first
    schemes.sort(key=lambda x: x.get('created_at', ''), reverse=True)
    return schemes

def update_question_score_feedback(evaluation_id: str, file_id: str, question_number: str, score: float, feedback: str) -> bool:
    """
    Update a specific question's score and feedback for a specific student.
    
    Args:
        evaluation_id: The evaluation ID
        file_id: The student's file ID
        question_number: The question number to update
        score: The new score for the question
        feedback: The new feedback for the question
        
    Returns:
        bool: True if update was successful, False otherwise
    """
    logger = logging.getLogger(__name__)
    
    try:
        collection = db["evaluations"]
        
        # Update the specific question score and feedback
        result = collection.update_one(
            {"evaluation_id": evaluation_id},
            {"$set": {
                "evaluation_result.students.$[s].answers.$[a].score": score,
                "evaluation_result.students.$[s].answers.$[a].feedback": feedback
            }},
            array_filters=[
                {"s.file_id": file_id},
                {"a.question_number": str(question_number)}
            ]
        )
        
        if result.modified_count > 0:
            logger.info(f"Successfully updated question {question_number} for file {file_id} in evaluation {evaluation_id}")
            return True
        else:
            logger.warning(f"No documents were modified for question {question_number} in file {file_id} for evaluation {evaluation_id}")
            return False
            
    except Exception as e:
        logger.error(f"Error updating question score and feedback for evaluation {evaluation_id}, file {file_id}, question {question_number}: {str(e)}")
        return False
    
=======
# Minimal helper: update one question's score and feedback

def update_question_score_feedback(evaluation_id: str, file_id: str, question_number: str, score, feedback):
    collection = db["evaluations"]
    collection.update_one(
        {"evaluation_id": evaluation_id},
        {"$set": {
            "evaluation_result.students.$[s].answers.$[a].score": score,
            "evaluation_result.students.$[s].answers.$[a].feedback": feedback
        }},
        array_filters=[
            {"s.file_id": file_id},
            {"a.question_number": str(question_number)}
        ]
    )
>>>>>>> 0dae8f95
<|MERGE_RESOLUTION|>--- conflicted
+++ resolved
@@ -123,191 +123,6 @@
     update_in_collection("evaluations", {"evaluation_id": evaluation_id}, update_data)
     logger.info(f"Successfully updated evaluation {evaluation_id} in MongoDB")
 
-<<<<<<< HEAD
-def update_student_result(evaluation_id: str, student_index: int, question_scores: List[int], feedback: str, total_score: int, status: str = "modified") -> bool:
-    """
-    Update individual student result with manual marks and feedback.
-    
-    Args:
-        evaluation_id: The evaluation ID
-        student_index: Index of the student in the students array
-        question_scores: List of scores for each question
-        feedback: General feedback for the student
-        total_score: Calculated total score
-        status: New status for the student (default: "modified")
-        
-    Returns:
-        bool: True if update was successful, False otherwise
-    """
-    logger = logging.getLogger(__name__)
-    
-    try:
-        # Get the current evaluation
-        evaluation = get_evaluation_by_evaluation_id(evaluation_id)
-        if not evaluation or "evaluation_result" not in evaluation:
-            logger.error(f"Evaluation {evaluation_id} not found or has no results")
-            return False
-        
-        evaluation_result = evaluation["evaluation_result"]
-        if "students" not in evaluation_result or student_index >= len(evaluation_result["students"]):
-            logger.error(f"Student index {student_index} out of range for evaluation {evaluation_id}")
-            return False
-        
-        # Update the specific student's data
-        student = evaluation_result["students"][student_index]
-        student["question_scores"] = question_scores
-        student["feedback"] = feedback
-        student["total_score"] = total_score
-        student["status"] = status
-        student["manually_updated"] = True
-        student["updated_at"] = datetime.utcnow().isoformat()
-        
-        # Update the evaluation in MongoDB
-        update_evaluation_with_result(evaluation_id, evaluation_result)
-        
-        logger.info(f"Successfully updated student {student_index} result for evaluation {evaluation_id}")
-        return True
-        
-    except Exception as e:
-        logger.error(f"Error updating student result for evaluation {evaluation_id}, student {student_index}: {str(e)}")
-        return False
-
-def update_student_status(evaluation_id: str, student_index: int, status: str) -> bool:
-    """
-    Update only the status of a specific student.
-    
-    Args:
-        evaluation_id: The evaluation ID
-        student_index: Index of the student in the students array
-        status: New status for the student
-        
-    Returns:
-        bool: True if update was successful, False otherwise
-    """
-    logger = logging.getLogger(__name__)
-    
-    try:
-        # Get the current evaluation
-        evaluation = get_evaluation_by_evaluation_id(evaluation_id)
-        if not evaluation or "evaluation_result" not in evaluation:
-            logger.error(f"Evaluation {evaluation_id} not found or has no results")
-            return False
-        
-        evaluation_result = evaluation["evaluation_result"]
-        if "students" not in evaluation_result or student_index >= len(evaluation_result["students"]):
-            logger.error(f"Student index {student_index} out of range for evaluation {evaluation_id}")
-            return False
-        
-        # Update only the status
-        student = evaluation_result["students"][student_index]
-        student["status"] = status
-        student["status_updated_at"] = datetime.utcnow().isoformat()
-        
-        # Update the evaluation in MongoDB
-        update_evaluation_with_result(evaluation_id, evaluation_result)
-        
-        logger.info(f"Successfully updated student {student_index} status to '{status}' for evaluation {evaluation_id}")
-        return True
-        
-    except Exception as e:
-        logger.error(f"Error updating student status for evaluation {evaluation_id}, student {student_index}: {str(e)}")
-        return False
-
-def get_student_evaluation_details(evaluation_id: str, student_index: int) -> dict:
-    """
-    Get detailed evaluation data for a specific student.
-    
-    Args:
-        evaluation_id: The evaluation ID
-        student_index: Index of the student in the students array
-        
-    Returns:
-        dict: Student evaluation details or None if not found
-    """
-    try:
-        evaluation = get_evaluation_by_evaluation_id(evaluation_id)
-        if not evaluation or "evaluation_result" not in evaluation:
-            return None
-        
-        evaluation_result = evaluation["evaluation_result"]
-        if "students" not in evaluation_result or student_index >= len(evaluation_result["students"]):
-            return None
-        
-        return evaluation_result["students"][student_index]
-        
-    except Exception as e:
-        logger = logging.getLogger(__name__)
-        logger.error(f"Error getting student evaluation details for evaluation {evaluation_id}, student {student_index}: {str(e)}")
-        return None
-
-# Evaluation Schemes
-def create_evaluation_scheme(course_id: str, scheme_name: str, scheme_description: str, evaluation_assistant_id: str, vector_store_id: str, mark_scheme_file_id: str):
-    """Create a new evaluation scheme (mark scheme) for a course"""
-    scheme_id = str(uuid4())
-    scheme_data = {
-        "scheme_id": scheme_id,
-        "course_id": course_id,
-        "scheme_name": scheme_name,
-        "scheme_description": scheme_description,
-        "evaluation_assistant_id": evaluation_assistant_id,
-        "vector_store_id": vector_store_id,
-        "mark_scheme_file_id": mark_scheme_file_id,
-        "created_at": datetime.utcnow().isoformat()
-    }
-    add_to_collection("evaluation_schemes", scheme_data)
-    return scheme_id
-
-def get_evaluation_schemes_by_course_id(course_id: str):
-    """Get all evaluation schemes for a course"""
-    schemes = get_many_from_collection("evaluation_schemes", {"course_id": course_id})
-    # Sort by creation date, newest first
-    schemes.sort(key=lambda x: x.get('created_at', ''), reverse=True)
-    return schemes
-
-def update_question_score_feedback(evaluation_id: str, file_id: str, question_number: str, score: float, feedback: str) -> bool:
-    """
-    Update a specific question's score and feedback for a specific student.
-    
-    Args:
-        evaluation_id: The evaluation ID
-        file_id: The student's file ID
-        question_number: The question number to update
-        score: The new score for the question
-        feedback: The new feedback for the question
-        
-    Returns:
-        bool: True if update was successful, False otherwise
-    """
-    logger = logging.getLogger(__name__)
-    
-    try:
-        collection = db["evaluations"]
-        
-        # Update the specific question score and feedback
-        result = collection.update_one(
-            {"evaluation_id": evaluation_id},
-            {"$set": {
-                "evaluation_result.students.$[s].answers.$[a].score": score,
-                "evaluation_result.students.$[s].answers.$[a].feedback": feedback
-            }},
-            array_filters=[
-                {"s.file_id": file_id},
-                {"a.question_number": str(question_number)}
-            ]
-        )
-        
-        if result.modified_count > 0:
-            logger.info(f"Successfully updated question {question_number} for file {file_id} in evaluation {evaluation_id}")
-            return True
-        else:
-            logger.warning(f"No documents were modified for question {question_number} in file {file_id} for evaluation {evaluation_id}")
-            return False
-            
-    except Exception as e:
-        logger.error(f"Error updating question score and feedback for evaluation {evaluation_id}, file {file_id}, question {question_number}: {str(e)}")
-        return False
-    
-=======
 # Minimal helper: update one question's score and feedback
 
 def update_question_score_feedback(evaluation_id: str, file_id: str, question_number: str, score, feedback):
@@ -322,5 +137,4 @@
             {"s.file_id": file_id},
             {"a.question_number": str(question_number)}
         ]
-    )
->>>>>>> 0dae8f95
+    )