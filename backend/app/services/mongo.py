import logging
from datetime import datetime
from typing import List, Optional
from pymongo import MongoClient
from pymongo.database import Database
from pymongo.collection import Collection
from pymongo.errors import PyMongoError
from pymongo.server_api import ServerApi
from uuid import uuid4

uri = "mongodb+srv://acad:nPyjuhmdeIgTxySD@creators-copilot-demo.aoq6p75.mongodb.net/?retryWrites=true&w=majority&appName=creators-copilot-demo&tls=true&tlsAllowInvalidCertificates=true"
# Create a new client and connect to the server
client = MongoClient(uri, server_api=ServerApi('1'))
# Send a ping to confirm a successful connection
try:
    client.admin.command('ping')
    print("Pinged your deployment. You successfully connected to MongoDB!")
except Exception as e:
    print(e)

db = client["creators-copilot-demo"]

def add_to_collection(collection_name: str, data: dict):
    collection = db[collection_name]
    collection.insert_one(data)

def get_one_from_collection(collection_name: str, query: dict):
    collection = db[collection_name]
    doc = collection.find_one(query)
    if doc and '_id' in doc:
        doc['_id'] = str(doc['_id'])
    return doc

def get_many_from_collection(collection_name: str, query: dict):
    docs = []
    collection = db[collection_name]
    for doc in collection.find(query):
        # Convert ObjectId to string for JSON serialization
        if '_id' in doc:
            doc['_id'] = str(doc['_id'])
        docs.append(doc)
    return docs

def update_in_collection(collection_name: str, query: dict, data: dict):
    collection = db[collection_name]
    collection.update_one(query, {"$set": data})

def delete_from_collection(collection_name: str, query: dict):
    collection = db[collection_name]
    collection.delete_one(query)

# Users
def create_user(user_id: str, email: str, display_name: str = None):
    user_data = {"_id": user_id, "email": email}
    if display_name:
        user_data["display_name"] = display_name
    add_to_collection("users", user_data)

def get_user_by_user_id(user_id: str):
    return get_one_from_collection("users", {"_id": user_id})

def get_email_by_user_id(user_id: str):
    user_doc = get_one_from_collection("users", {"_id": user_id})
    if not user_doc:
        return None
    return user_doc.get("email")

def get_user_by_email(email: str):
    """Get user by email address"""
    return get_one_from_collection("users", {"email": email})

# Courses
def create_course(data: dict):
    course_id = str(uuid4())
    add_to_collection(
        "courses",
        {
            "_id": course_id,
            "created_at": datetime.utcnow(),
            **data,
        },
    )
    return course_id

def get_course(course_id: str):
    return get_one_from_collection("courses", {"_id": course_id})

def get_courses_by_user_id(user_id: str):
<<<<<<< HEAD
    courses = []
    collection = db["courses"]
    for doc in collection.find({"user_id": user_id}).sort("created_at", -1):
        if "_id" in doc:
            doc["_id"] = str(doc["_id"])
        courses.append(doc)
    return courses
=======
    """Get courses owned by user AND courses shared with user"""
    # Get courses user owns
    owned_courses = get_many_from_collection("courses", {"user_id": user_id})
    
    # Get courses shared with user
    shared_courses = get_shared_courses(user_id)
    
    # Mark owned courses as owned and shared courses as shared
    for course in owned_courses:
        course["is_owner"] = True
        course["is_shared"] = False
        # Add count of users this course is shared with
        shares = get_course_shares(course["_id"])
        course["shared_count"] = len(shares)
    
    for course in shared_courses:
        course["is_owner"] = False
        course["is_shared"] = True
        course["shared_count"] = 0
        # Add owner email for display
        owner_email = get_email_by_user_id(course.get("user_id"))
        course["owner_email"] = owner_email
    
    return owned_courses + shared_courses
>>>>>>> e34eb5af

def update_course(course_id: str, data: dict):
    update_in_collection("courses", {"_id": course_id}, data)

def delete_course(course_id: str):
    delete_from_collection("courses", {"_id": course_id})

# Course Sharing
def share_course(course_id: str, owner_id: str, shared_with_user_id: str, shared_with_email: str):
    """Share a course with another user"""
    from datetime import datetime
    share_data = {
        "course_id": course_id,
        "owner_id": owner_id,
        "shared_with_user_id": shared_with_user_id,
        "shared_with_email": shared_with_email,
        "shared_at": datetime.utcnow().isoformat()
    }
    add_to_collection("course_shares", share_data)

def get_course_shares(course_id: str):
    """Get list of users a course is shared with"""
    return get_many_from_collection("course_shares", {"course_id": course_id})

def get_shared_courses(user_id: str):
    """Get courses shared with a user"""
    shares = get_many_from_collection("course_shares", {"shared_with_user_id": user_id})
    course_ids = [share["course_id"] for share in shares]
    if not course_ids:
        return []
    return get_many_from_collection("courses", {"_id": {"$in": course_ids}})

def is_course_shared_with_user(course_id: str, user_id: str):
    """Check if course is already shared with a specific user"""
    share = get_one_from_collection("course_shares", {
        "course_id": course_id,
        "shared_with_user_id": user_id
    })
    return share is not None

def revoke_course_share(course_id: str, user_id: str):
    """Remove sharing access for a user"""
    delete_from_collection("course_shares", {
        "course_id": course_id,
        "shared_with_user_id": user_id
    })

def is_course_accessible(course_id: str, user_id: str):
    """Check if user owns or has access to a course"""
    course = get_course(course_id)
    if not course:
        return False
    
    # Check if user owns the course
    if course.get("user_id") == user_id:
        return True
    
    # Check if course is shared with user
    return is_course_shared_with_user(course_id, user_id)

def get_course_owner_email(course_id: str):
    """Get the email of the course owner"""
    course = get_course(course_id)
    if not course:
        return None
    owner_id = course.get("user_id")
    if not owner_id:
        return None
    return get_email_by_user_id(owner_id)

# Resources
def create_resource(course_id: str, resource_name: str, content: str = None):
    resource_data = {"course_id": course_id, "resource_name": resource_name}
    if content is not None:
        resource_data["content"] = content
    add_to_collection("resources", resource_data)

def get_resources_by_course_id(course_id: str):
    return get_many_from_collection("resources", {"course_id": course_id})

def get_resource_by_course_id_and_resource_name(course_id: str, resource_name: str):
    return get_one_from_collection("resources", {"course_id": course_id, "resource_name": resource_name})

def delete_resource(course_id: str, resource_name: str):
    delete_from_collection("resources", {"course_id": course_id, "resource_name": resource_name})

# Assets
def create_asset(course_id: str, asset_name: str, asset_category: str, asset_type: str, asset_content: str, asset_last_updated_by: str, asset_last_updated_at: str):
    add_to_collection("assets", {"course_id": course_id, "asset_name": asset_name, "asset_category": asset_category, "asset_type": asset_type, "asset_content": asset_content, "asset_last_updated_by": asset_last_updated_by, "asset_last_updated_at": asset_last_updated_at})

def get_assets_by_course_id(course_id: str):
    return get_many_from_collection("assets", {"course_id": course_id})

def get_asset_by_course_id_and_asset_name(course_id: str, asset_name: str):
    return get_one_from_collection("assets", {"course_id": course_id, "asset_name": asset_name})

def get_asset_by_course_id_and_asset_type(course_id: str, asset_type: str):
    return get_one_from_collection("assets", {"course_id": course_id, "asset_type": asset_type})

def get_asset_by_evaluation_id(evaluation_id: str):
    """Get asset that references this evaluation_id"""
    return get_one_from_collection("assets", {"asset_content": evaluation_id, "asset_type": "evaluation"})

def delete_asset_from_db(course_id: str, asset_name: str):
    delete_from_collection("assets", {"course_id": course_id, "asset_name": asset_name})

# Evaluation    
def create_evaluation(evaluation_id: str, course_id: str, evaluation_assistant_id: str, vector_store_id: str, 
                     mark_scheme_path: str = None, mark_scheme_file_id: str = None,
                     answer_sheet_paths: list[str] = None, answer_sheet_file_ids: list[str] = None, 
                     answer_sheet_filenames: list[str] = None):
    """Create evaluation record supporting both local paths and OpenAI file IDs"""
    evaluation = {
        "evaluation_id": evaluation_id, 
        "course_id": course_id,
        "evaluation_assistant_id": evaluation_assistant_id, 
        "vector_store_id": vector_store_id,
        "mark_scheme_path": mark_scheme_path,
        "mark_scheme_file_id": mark_scheme_file_id,
        "answer_sheet_paths": answer_sheet_paths or [],
        "answer_sheet_file_ids": answer_sheet_file_ids or [],
        "answer_sheet_filenames": answer_sheet_filenames or []
    }
    add_to_collection("evaluations", evaluation)
    return evaluation

def get_evaluation_by_evaluation_id(evaluation_id: str):
    return get_one_from_collection("evaluations", {"evaluation_id": evaluation_id})

def get_evaluations_by_course_id(course_id: str):
    return get_many_from_collection("evaluations", {"course_id": course_id})

def update_evaluation(evaluation_id: str, data: dict):
    """Update an evaluation record with new data"""
    logger = logging.getLogger(__name__)
    logger.info(f"Updating evaluation {evaluation_id} with data: {list(data.keys())}")
    update_in_collection("evaluations", {"evaluation_id": evaluation_id}, data)
    
def update_evaluation_with_result(evaluation_id: str, evaluation_result: dict):
    """
    Update an evaluation with the evaluation result.
    Stores the complete evaluation result including all student scores and feedback.
    """
    logger = logging.getLogger(__name__)
    
    # Log the update operation
    students_count = len(evaluation_result.get('students', []))
    logger.info(f"Updating evaluation {evaluation_id} with results for {students_count} students")
    # Store the evaluation result with timestamp
    update_data = {
        "evaluation_result": evaluation_result,
        "evaluation_completed_at": datetime.utcnow().isoformat(),
        "status": "completed"
    }
    
    update_in_collection("evaluations", {"evaluation_id": evaluation_id}, update_data)
    logger.info(f"Successfully updated evaluation {evaluation_id} in MongoDB")

# Minimal helper: update one question's score and feedback

def update_question_score_feedback(evaluation_id: str, file_id: str, question_number: str, score, feedback):
    collection = db["evaluations"]
    
    # First, try the correct array filter approach
    result = collection.update_one(
        {"evaluation_id": evaluation_id},
        {"$set": {
            "evaluation_result.students.$[s].answers.$[a].score": score,
            "evaluation_result.students.$[s].answers.$[a].feedback": feedback
        }},
        array_filters=[
            {"s.file_id": file_id},
            {"a.question_number": {"$in": [question_number, int(question_number)]}}
        ]
    )
    
    # Log the result for debugging
    logger = logging.getLogger(__name__)
    logger.info(f"Updated question {question_number} for file {file_id} in evaluation {evaluation_id}. Modified count: {result.modified_count}")
    
    if result.modified_count == 0:
        logger.warning(f"No questions were updated with array filters. Trying alternative approach...")
        
        # Alternative approach: Update the specific student and answer directly
        try:
            # First, find the evaluation to get the exact structure
            evaluation = collection.find_one({"evaluation_id": evaluation_id})
            if evaluation and "evaluation_result" in evaluation:
                for student_idx, student in enumerate(evaluation["evaluation_result"].get("students", [])):
                    if student.get("file_id") == file_id:
                        # Find the answer index
                        for answer_idx, answer in enumerate(student.get("answers", [])):
                            if str(answer.get("question_number")) == question_number or answer.get("question_number") == int(question_number):
                                # Update using positional operators
                                update_result = collection.update_one(
                                    {"evaluation_id": evaluation_id},
                                    {"$set": {
                                        f"evaluation_result.students.{student_idx}.answers.{answer_idx}.score": score,
                                        f"evaluation_result.students.{student_idx}.answers.{answer_idx}.feedback": feedback
                                    }}
                                )
                                logger.info(f"Alternative update successful. Modified count: {update_result.modified_count}")
                                return
                
                logger.warning(f"Could not find student with file_id {file_id} or question {question_number}")
            else:
                logger.warning(f"Evaluation {evaluation_id} not found or missing evaluation_result")
        except Exception as e:
            logger.error(f"Error in alternative update approach: {str(e)}")
            raise

# Extraction
def create_extracted_data(evaluation_id: str, extracted_data: dict):
    add_to_collection("extracted_data", {"evaluation_id": evaluation_id, "extracted_data": extracted_data})

def get_extracted_data_by_evaluation_id(evaluation_id: str):
    return get_one_from_collection("extracted_data", {"evaluation_id": evaluation_id})

# AI Feedback
def create_ai_feedback(evaluation_id: str, ai_feedback: dict):
    add_to_collection("ai_feedback", {"evaluation_id": evaluation_id, "ai_feedback": ai_feedback})

def get_ai_feedback_by_evaluation_id(evaluation_id: str):
    return get_one_from_collection("ai_feedback", {"evaluation_id": evaluation_id})

def update_ai_feedback(evaluation_id: str, ai_feedback: dict):
    """Update AI feedback in ai_feedback collection"""
    update_in_collection("ai_feedback", {"evaluation_id": evaluation_id}, {"ai_feedback": ai_feedback})<|MERGE_RESOLUTION|>--- conflicted
+++ resolved
@@ -86,15 +86,6 @@
     return get_one_from_collection("courses", {"_id": course_id})
 
 def get_courses_by_user_id(user_id: str):
-<<<<<<< HEAD
-    courses = []
-    collection = db["courses"]
-    for doc in collection.find({"user_id": user_id}).sort("created_at", -1):
-        if "_id" in doc:
-            doc["_id"] = str(doc["_id"])
-        courses.append(doc)
-    return courses
-=======
     """Get courses owned by user AND courses shared with user"""
     # Get courses user owns
     owned_courses = get_many_from_collection("courses", {"user_id": user_id})
@@ -119,7 +110,6 @@
         course["owner_email"] = owner_email
     
     return owned_courses + shared_courses
->>>>>>> e34eb5af
 
 def update_course(course_id: str, data: dict):
     update_in_collection("courses", {"_id": course_id}, data)
