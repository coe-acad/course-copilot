--- conflicted
+++ resolved
@@ -56,13 +56,8 @@
     delete_from_collection("courses", {"_id": course_id})
 
 # Resources
-<<<<<<< HEAD
-def create_resource(course_id: str, title: str, url: str):
-    add_to_collection("resources", {"course_id": course_id, "title": title, "url": url})
-=======
 def create_resource(course_id: str, resource_name: str):
     add_to_collection("resources", {"course_id": course_id, "resource_name": resource_name})
->>>>>>> b3985047
 
 def get_resources_by_course_id(course_id: str):
     return get_many_from_collection("resources", {"course_id": course_id})