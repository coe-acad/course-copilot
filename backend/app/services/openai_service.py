from ..utils.prompt_parser import PromptParser
from ..utils.openai_client import client
from .storage_course import storage_service
from ..utils.exceptions import CourseNotFoundError, ResourceNotFoundError, ResourceAlreadyCheckedOutError, ResourceAlreadyCheckedInError, OpenAIError
from ..config.settings import settings
from uuid import uuid4
import logging
from typing import List, Tuple, Optional, AsyncGenerator
from fastapi import UploadFile
import time
import asyncio
from datetime import datetime
# OpenAI tool types - using dict approach for compatibility
from ..services.firebase import db
import os
import shutil
from pathlib import Path
from io import BytesIO
import json
import re
from openai import AssistantEventHandler
from openai import AsyncOpenAI, OpenAI
from ..services.mongo import get_course, update_course, get_resources_by_course_id, create_resource

logger = logging.getLogger(__name__)

# Local storage configuration
LOCAL_STORAGE_DIR = Path("local_storage")
LOCAL_STORAGE_DIR.mkdir(exist_ok=True)

def create_assistant():
    try:
        assistant_prompt = PromptParser().render_prompt("app/prompts/system/overall_context.json" , {})
        assistant = client.beta.assistants.create(
            name="Course Design Assistant",
            instructions=assistant_prompt,
            model=settings.OPENAI_MODEL,
            tools=[{"type": "file_search"}]
        )
        logger.info(f"Created Course Design Assistant {assistant.id}")
        return assistant.id
    except Exception as e:
        logger.error(f"Error creating Course Design Assistant: {str(e)}")
        raise OpenAIError(f"Failed to create Course Design Assistant: {str(e)}")

def create_file(file_path: str):
    try:
        with open(file_path, "rb") as f:
            openai_file = client.files.create(file=f, purpose="assistants")
        logger.info(f"Uploaded file for vector store: {file_path} -> {openai_file.id}")
        return openai_file.id
    except Exception as e:
        logger.error(f"Error uploading file for vector store {file_path}: {str(e)}")
        raise OpenAIError(f"Failed to upload file for vector store: {str(e)}")

def create_vector_store(assistant_id: str):
    try:
        vector_store = client.vector_stores.create(name=f"Course_{assistant_id}_files")
        logger.info(f"Created vector store {vector_store.id} for assistant {assistant_id}")
        return vector_store.id
    except Exception as e:
        logger.error(f"Error creating vector store for assistant {assistant_id}: {str(e)}")
        raise OpenAIError(f"Failed to create vector store: {str(e)}")

def connect_file_to_vector_store(vector_store_id: str, file_id: str):
    import time
    try:
        batch_add = client.vector_stores.file_batches.create(
            vector_store_id=vector_store_id,
            file_ids=[file_id]
        )
        time.sleep(1)
        logger.info(f"Connected file {file_id} to vector store {vector_store_id}, status: {batch_add.status}")
        return batch_add.id
    except Exception as e:
        logger.error(f"Error connecting file {file_id} to vector store {vector_store_id}: {str(e)}")
        raise OpenAIError(f"Failed to connect file to vector store: {str(e)}")

async def update_course(course_id: str, name: Optional[str], description: Optional[str], archived: Optional[bool], user_id: str) -> dict:
    try:
        course = storage_service.get_course(course_id, user_id)
        if not course:
            raise CourseNotFoundError(f"Course {course_id} not found")
        
        if name is not None:
            course["name"] = name
        if description is not None:
            course["description"] = description
        if archived is not None:
            course["status"] = "archived" if archived else "draft"
        
        course["updated_at"] = datetime.utcnow().isoformat()
        
        # Update assistant
        client.beta.assistants.update(
            assistant_id=course["assistant_id"],
            name=course["name"],
            instructions=f"You are an assistant for the course: {course['name']}. Description: {course['description']}"
        )
        
        storage_service.update_course(course_id, course)
        logger.info(f"Updated course {course_id}")
        return course
    except CourseNotFoundError:
        raise
    except Exception as e:
        logger.error(f"Error updating course {course_id}: {str(e)}")
        raise OpenAIError(f"Failed to update course: {str(e)}")

async def delete_course(course_id: str, user_id: str):
    try:
        course = storage_service.get_course(course_id, user_id)
        if not course:
            raise CourseNotFoundError(f"Course {course_id} not found")
        
        # Delete assistant
        client.beta.assistants.delete(assistant_id=course["assistant_id"])
        # Delete thread
        thread_id = course.get("thread_id")
        if thread_id:
            client.beta.threads.delete(thread_id=thread_id)
            logger.info(f"Deleted thread {thread_id} for course {course_id}")
        storage_service.delete_course(course_id)
        logger.info(f"Deleted course {course_id}")
    except CourseNotFoundError:
        raise
    except Exception as e:
        logger.error(f"Error deleting course {course_id}: {str(e)}")
        raise OpenAIError(f"Failed to delete course: {str(e)}")

async def create_resource(course_id: str, title: str, url: str, user_id: str, thread_id: Optional[str] = None) -> dict:
    try:
        course = storage_service.get_course(course_id, user_id)
        if not course:
            raise CourseNotFoundError(f"Course {course_id} not found")
        file_id = str(uuid4())
        resource = {
            "title": title,
            "status": "checked_out",
            "checkedOutBy": user_id,
            "url": url,
            "created_at": datetime.utcnow().isoformat()
        }
        if thread_id:
            storage_service.create_resource(course_id, file_id, resource, thread_id=thread_id)
        else:
            storage_service.create_resource(course_id, file_id, resource)
        logger.info(f"Created resource {file_id} with title {title} for course {course_id}")
        return {"fileId": file_id, "fileName": title, "status": "checked_out", "checkedOutBy": user_id, "url": url}
    except CourseNotFoundError:
        raise
    except Exception as e:
        logger.error(f"Error creating resource for course {course_id}: {str(e)}")
        raise OpenAIError(f"Failed to create resource: {str(e)}")

# --- File Management Helpers ---
def _upload_file_to_openai(file: UploadFile) -> str:
    """Upload file to OpenAI with proper filename and extension"""
    try:
        # Reset file pointer to beginning
        file.file.seek(0)
        
        # Ensure the file has a proper name with extension
        filename = file.filename or "unknown_file"
        if not filename or '.' not in filename:
            # If no extension, try to infer from content type
            if file.content_type == 'application/pdf':
                filename = f"document.pdf"
            elif file.content_type and file.content_type.startswith('text/'):
                filename = f"document.txt"
            else:
                filename = f"document.bin"
        
        logger.info(f"Uploading file to OpenAI: {filename} (content_type: {file.content_type})")
        
        # Create a new BytesIO object with the proper filename
        file_content = file.file.read()
        file_obj = BytesIO(file_content)
        file_obj.name = filename  # Set the filename for OpenAI
        
        openai_file = client.files.create(
            file=file_obj,
            purpose="assistants"
        )
        
        logger.info(f"Successfully uploaded file to OpenAI: {filename} -> {openai_file.id}")
        return openai_file.id
    except Exception as e:
        logger.error(f"Error uploading file {file.filename} to OpenAI: {str(e)}")
        raise

def _upload_file_to_local(file: UploadFile, course_id: str, file_id: str) -> str:
    """Upload file to local storage and return the local file path"""
    try:
        # Create course directory structure
        course_dir = LOCAL_STORAGE_DIR / "courses" / course_id / "resources" / file_id
        course_dir.mkdir(parents=True, exist_ok=True)
        
        # Reset file pointer to beginning
        file.file.seek(0)
        
        # Create local file path
        filename = file.filename or "unknown_file"
        local_file_path = course_dir / filename
        
        # Save file to local storage
        with open(local_file_path, "wb") as f:
            shutil.copyfileobj(file.file, f)
        
        # Log to Firebase
        logger.info(f"Uploaded file {file.filename} to local storage: {local_file_path}")
        
        # Return local file path as string
        return str(local_file_path)
    except Exception as e:
        logger.error(f"Error uploading file to local storage: {str(e)}")
        raise

def _get_file_from_local(local_path: str) -> Optional[BytesIO]:
    """Get file content from local storage"""
    try:
        if os.path.exists(local_path):
            with open(local_path, "rb") as f:
                file_content = f.read()
            file_obj = BytesIO(file_content)
            file_obj.name = os.path.basename(local_path)
            return file_obj
        else:
            logger.warning(f"Local file not found: {local_path}")
            return None
    except Exception as e:
        logger.error(f"Error reading file from local storage: {str(e)}")
        return None

def _delete_file_from_local(local_path: str):
    """Delete file from local storage"""
    try:
        if os.path.exists(local_path):
            os.remove(local_path)
            logger.info(f"Deleted local file: {local_path}")
        else:
            logger.warning(f"Local file not found for deletion: {local_path}")
    except Exception as e:
        logger.error(f"Error deleting local file: {str(e)}")

def _check_file_compatibility(file_ids: list[str]) -> list[str]:
    """Check which files are compatible with OpenAI file search and return only compatible ones"""
    compatible_files = []
    for file_id in file_ids:
        try:
            file_info = client.files.retrieve(file_id)
            # Check if file has a proper extension
            if file_info.filename and '.' in file_info.filename:
                compatible_files.append(file_id)
                logger.info(f"File {file_id} ({file_info.filename}) is compatible with file search")
            else:
                logger.warning(f"File {file_id} ({file_info.filename}) has no extension and is not compatible with file search")
        except Exception as e:
            logger.error(f"Error checking file {file_id}: {str(e)}")
    return compatible_files

def _add_files_to_assistant(assistant_id: str, file_ids: list[str]):
    """Add ALL files to assistant's file search capability (with file IDs)"""
    try:
        # Only set the file_search tool type, do not include file_ids (OpenAI API does not support file_ids here)
        tools = [{"type": "file_search"}]
        client.beta.assistants.update(
            assistant_id=assistant_id,
            tools=tools  # type: ignore
        )
        logger.info(f"Enabled file_search tool for assistant {assistant_id} (file_ids are attached to threads, not assistant)")
    except Exception as e:
        logger.error(f"Error adding files to assistant: {str(e)}")
        raise

def _remove_file_from_assistant(assistant_id: str):
    """Remove file_search tool from assistant"""
    try:
        client.beta.assistants.update(
            assistant_id=assistant_id,
            tools=[]
        )
        logger.info(f"Removed file_search tool from assistant {assistant_id}")
    except Exception as e:
        logger.error(f"Error removing file_search tool from assistant: {str(e)}")
        raise

def _attach_files_to_thread(thread_id: str, file_ids: list[str]):
    """Attach ALL files to a thread for file search (no compatibility check, no status filtering)"""
    try:
        attachments = []
        for file_id in file_ids:
            try:
                file_info = client.files.retrieve(file_id)
                logger.info(f"File {file_id} exists: {file_info.filename}")
                attachments.append({"file_id": file_id, "tools": [{"type": "file_search"}]})
            except Exception as e:
                logger.error(f"File {file_id} not found or error: {str(e)}")
                continue

        if attachments:
            client.beta.threads.messages.create(
                thread_id=thread_id,
                role="user",
                content="I'm attaching reference files for this conversation."
            )
            logger.info(f"Attached ALL files to thread {thread_id}: {[a['file_id'] for a in attachments]}")
        else:
            logger.warning("No valid files to attach to thread")
    except Exception as e:
        logger.error(f"Error attaching files to thread: {str(e)}")
        raise

def _remove_file_from_thread(thread_id: str, file_id: str):
    """Remove a specific file from a thread by creating a message that overrides it"""
    try:
        # Note: OpenAI doesn't have a direct way to remove files from threads
        # We'll add a system message indicating this file should not be used
        client.beta.threads.messages.create(
            thread_id=thread_id,
            role="user",
            content="Please ignore the previously attached file as it has been checked out and is no longer available for reference."
        )
        logger.info(f"Added message to thread {thread_id} to ignore file {file_id}")
    except Exception as e:
        logger.error(f"Error removing file from thread: {str(e)}")
        raise

def _get_checked_out_files_prompt(course_id: str, user_id: str) -> str:
    """Generate a system prompt listing checked-out files that should not be used"""
    try:
        resources = storage_service.get_resources(course_id, user_id=user_id)
        checked_out_files = [
            r.get("title", "Unknown file")
            for r in resources
            if r["status"] == "checked_out"
        ]
        
        if checked_out_files:
            prompt = f"\n\nIMPORTANT: The following files have been checked out and are NOT available for reference. Do NOT use or reference these files in your responses:\n"
            for filename in checked_out_files:
                prompt += f"- {filename}\n"
            prompt += "\nOnly use the files that are currently attached to this conversation."
            return prompt
        else:
            return ""
    except Exception as e:
        logger.error(f"Error generating checked-out files prompt: {str(e)}")
        return ""

def _refresh_thread_files(course_id: str, thread_id: str, user_id: str):
    """Refresh the thread with current checked-in files and system prompt for checked-out files"""
    try:
        resources = storage_service.get_resources(course_id, user_id=user_id)
        
        # Get checked-in files
        checked_in_files = [
            r.get("openai_file_id")
            for r in resources
            if r["status"] == "checked_in" and r.get("openai_file_id")
        ]
        
        # Get checked-out files for the prompt
        checked_out_files = [
            r.get("title", "Unknown file")
            for r in resources
            if r["status"] == "checked_out"
        ]
        
        # Create system message with current file status
        system_content = "I'm updating the available files for this conversation."
        
        if checked_out_files:
            system_content += f"\n\nIMPORTANT: The following files have been checked out and are NOT available for reference. Do NOT use or reference these files in your responses:\n"
            for filename in checked_out_files:
                system_content += f"- {filename}\n"
            system_content += "\nOnly use the files that are currently attached to this conversation."
        
        # Add system message to thread
        client.beta.threads.messages.create(
            thread_id=thread_id,
            role="user",
            content=system_content
        )
        
        # Attach current checked-in files
        if checked_in_files:
            # No compatibility check, just log what we try to attach
            logger.info(f"Refreshed thread {thread_id} with {len(checked_in_files)} checked-in files and {len(checked_out_files)} checked-out files")
        else:
            logger.info(f"Refreshed thread {thread_id} with {len(checked_out_files)} checked-out files (no checked-in files)")
            
    except Exception as e:
        logger.error(f"Error refreshing thread files: {str(e)}")
        raise

# --- Free Chat Thread Management ---
async def start_free_chat_thread(course_id: str, user_id: str) -> str:
    course = storage_service.get_course(course_id, user_id)
    if not course:
        raise CourseNotFoundError(f"Course {course_id} not found")
    thread_id = course.get("brainstorm_thread_id")
    if not thread_id:
        thread = client.beta.threads.create()
        thread_id = thread.id
        course["brainstorm_thread_id"] = thread_id
        storage_service.update_course(course_id, course)
    
    # Get ALL resources (both course and asset level) for file search
    course_resources = storage_service.get_resources(course_id, user_id=user_id)
    asset_resources = storage_service.get_resources(course_id, thread_id=thread_id, user_id=user_id)
    all_resources = course_resources + asset_resources
    
    # Get ALL file IDs (no status filtering)
    all_files = [
        r.get("openai_file_id")
        for r in all_resources
        if r.get("openai_file_id")
    ]
    
    if all_files:
        _add_files_to_assistant(course["assistant_id"], all_files)
        _attach_files_to_thread(thread_id, all_files)
        logger.info(f"Added ALL files to assistant and thread for free chat (all files regardless of status): {all_files}")
    else:
        logger.info("No files found for free chat")
    
    return thread_id

# --- Resource Upload/Check-in/Check-out ---
<<<<<<< HEAD
def upload_resources(course_id: str, assistant_id: str, vector_store_id: str, files: List[UploadFile], user_id: str) -> list:
    course = get_course(course_id, user_id)
=======
async def upload_resources(course_id: str, assistant_id: str, vector_store_id: str, files: List[UploadFile], user_id: str) -> list:
    course = storage_service.get_course(course_id, user_id)
>>>>>>> b3985047
    if not course:
        raise CourseNotFoundError(f"Course {course_id} not found")

    resources = []

    for file in files:
        file_id = str(uuid4())
        try:
            # Save file locally
            local_path = _upload_file_to_local(file, course_id, file_id)

            # Upload to OpenAI
            openai_file_id = create_file(local_path)

            # Connect file to vector store
            connect_file_to_vector_store(vector_store_id, openai_file_id)

            resource = {
                "title": file.filename,
                "status": "checked_out",
                "checkedOutBy": user_id,
                "openai_file_id": openai_file_id,
                "local_path": local_path,
                "file_size": file.size,
                "content_type": file.content_type,
                "created_at": datetime.utcnow().isoformat()
            }

            storage_service.create_resource(course_id, file_id, resource)
            logger.info(f"Uploaded and connected file: {file.filename}, ID: {file_id}, OpenAI file: {openai_file_id}, Local path: {local_path}")

            resources.append({
                "fileId": file_id,
                "fileName": file.filename,
                "status": "checked_out",
                "checkedOutBy": user_id,
                "local_path": local_path
            })

        except Exception as e:
            logger.error(f"Error processing file {file.filename}: {str(e)}")
            continue

    return resources


async def checkin_resource(course_id: str, assistant_id: str, file_id: str, user_id: str) -> dict:
    course = storage_service.get_course(course_id, user_id)
    if not course:
        raise CourseNotFoundError(f"Course {course_id} not found")
    # Get resource
    resource = storage_service.get_resource(course_id, file_id)
    if not resource:
        raise ResourceNotFoundError(f"Resource {file_id} not found")
    # If already checked in, return resource (idempotent)
    if resource["status"] == "checked_in":
        return {
            "fileId": file_id,
            "fileName": resource["title"],
            "status": "checked_in",
            "checkedOutBy": None
        }
    # Update resource status only - NO file search changes
    resource["status"] = "checked_in"
    resource["checkedOutBy"] = None
    resource["updated_at"] = datetime.utcnow().isoformat()
    # Update the resource in the correct collection
    thread_id = resource.get("thread_id")
    storage_service.update_resource(course_id, file_id, resource, thread_id=thread_id)
    logger.info(f"Checked in resource {resource['title']} (ID: {file_id}) - status only")
    return {
        "fileId": file_id,
        "fileName": resource["title"],
        "status": "checked_in",
        "checkedOutBy": None
    }

async def checkout_resource(course_id: str, assistant_id: str, file_id: str, user_id: str) -> dict:
    course = storage_service.get_course(course_id, user_id)
    if not course:
        raise CourseNotFoundError(f"Course {course_id} not found")
    # Get resource
    resource = storage_service.get_resource(course_id, file_id)
    if not resource:
        raise ResourceNotFoundError(f"Resource {file_id} not found")
    # If already checked out, return resource (idempotent)
    if resource["status"] == "checked_out":
        return {
            "fileId": file_id,
            "fileName": resource["title"],
            "status": "checked_out",
            "checkedOutBy": user_id
        }
    # Update resource status only - NO file search changes
    resource["status"] = "checked_out"
    resource["checkedOutBy"] = user_id
    resource["updated_at"] = datetime.utcnow().isoformat()
    # Update the resource in the correct collection
    thread_id = resource.get("thread_id")
    storage_service.update_resource(course_id, file_id, resource, thread_id=thread_id)
    logger.info(f"Checked out resource {resource['title']} (ID: {file_id}) - status only")
    return {
        "fileId": file_id,
        "fileName": resource["title"],
        "status": "checked_out",
        "checkedOutBy": user_id
    }

# --- Chat Message Saving/Retrieval ---
async def save_chat_message(course_id: str, thread_id: str, message_data: dict):
    storage_service.save_chat_message(course_id, thread_id, message_data)

async def save_brainstorm_message(course_id: str, thread_id: str, message_data: dict):
    """Save a message specifically for brainstorm threads"""
    storage_service.save_brainstorm_message(course_id, thread_id, message_data)

async def save_course_outcomes_message(course_id: str, thread_id: str, message_data: dict):
    """Save a message specifically for course outcomes threads"""
    storage_service.save_course_outcomes_message(course_id, thread_id, message_data)

async def get_chat_history(course_id: str, thread_id: str) -> list:
    return storage_service.get_chat_history(course_id, thread_id)

async def get_course_outcomes_history(course_id: str, thread_id: str) -> list:
    return storage_service.get_course_outcomes_history(course_id, thread_id)

# --- Free Chat Message Handler ---
async def send_message(course_id: str, thread_id: str, message: str, user_id: str) -> str:
    course = storage_service.get_course(course_id, user_id)
    if not course:
        raise CourseNotFoundError(f"Course {course_id} not found")
    assistant_id = course.get("assistant_id")
    if not assistant_id:
        raise OpenAIError("Assistant ID not found for course")
    
    logger.info(f"Sending message to thread {thread_id} for course {course_id}")
    
    # Get all resources for this course
    resources = storage_service.get_resources(course_id, user_id=user_id)
    logger.info(f"Found {len(resources)} total resources for course {course_id}")
    
    # Debug: log all resources
    for i, resource in enumerate(resources):
        logger.info(f"Resource {i}: {resource.get('title', 'No title')} - Status: {resource.get('status', 'No status')} - OpenAI ID: {resource.get('openai_file_id', 'No OpenAI ID')}")
    
    # Get checked-in files
    checked_in_files = [
        r.get("openai_file_id")
        for r in resources
        if r["status"] == "checked_in" and r.get("openai_file_id")
    ]
    
    # Get checked-out files for system prompt
    checked_out_files = [
        r.get("title", "Unknown file")
        for r in resources
        if r["status"] == "checked_out"
    ]
    
    # Get checked-in file names for prompt
    checked_in_file_names = [
        r.get("title", "Unknown file")
        for r in resources
        if r["status"] == "checked_in"
    ]
    
    logger.info(f"Found {len(checked_in_files)} checked-in files with OpenAI IDs: {checked_in_files}")
    logger.info(f"Found {len(checked_out_files)} checked-out files: {checked_out_files}")
    
    # Generate system prompt for checked-out files
    settings = course.get("settings", {})
    system_prompt = _generate_brainstorm_system_prompt(checked_in_file_names, checked_out_files, settings)
    
    # Add system message with checked-out files prompt if needed
    if system_prompt:
        client.beta.threads.messages.create(
            thread_id=thread_id,
            role="user",
            content=f"System instruction: {system_prompt}"
        )
        logger.info("Added system prompt for checked-out files to thread")
    
    await save_chat_message(course_id, thread_id, {
        "role": "user",
        "content": message,
        "timestamp": datetime.utcnow().isoformat(),
        "user_id": user_id,
        "assistant_id": assistant_id
    })
    
    # Create message in OpenAI thread
    message_response = client.beta.threads.messages.create(
        thread_id=thread_id,
        role="user",
        content=message
    )
    
    run = client.beta.threads.runs.create(
        thread_id=thread_id,
        assistant_id=assistant_id
    )
    
    logger.info(f"Created run {run.id} for thread {thread_id}")
    
    while True:
        run_status = client.beta.threads.runs.retrieve(
            thread_id=thread_id,
            run_id=run.id
        )
        if run_status.status == "completed":
            break
        elif run_status.status == "failed":
            raise OpenAIError(f"Assistant run failed: {run_status.last_error}")
        time.sleep(1)
    
    messages = client.beta.threads.messages.list(thread_id=thread_id)
    latest_message = next((msg for msg in messages.data if msg.role == "assistant"), None)
    response = ""
    if latest_message:
        for content in latest_message.content:
            if content.type == "text":
                response += content.text.value
    
    if response:
        await save_chat_message(course_id, thread_id, {
            "role": "assistant",
            "content": response,
            "timestamp": datetime.utcnow().isoformat(),
            "user_id": user_id,
            "assistant_id": assistant_id
        })
        logger.info(f"Assistant response saved for thread {thread_id}: {response[:100]}...")
    else:
        logger.warning(f"No assistant response received for thread {thread_id}")
    
    return response

class FastAPIAssistantStreamHandler(AssistantEventHandler):
    def __init__(self, yield_func):
        super().__init__()
        self.yield_func = yield_func
        self.accumulated = ""

    def on_text_delta(self, delta, snapshot):
        value = delta.value if delta.value is not None else ""
        # Only yield the new delta (not the full accumulated text)
        if value:
            self.yield_func(value, False)
            self.accumulated += value

    def on_text_done(self, text):
        self.yield_func("", True)

async def send_message_stream(course_id: str, thread_id: str, message: str, user_id: str) -> AsyncGenerator[str, None]:
    """
    Send a message to a chat thread and stream the response token by token in real time
    """
    course = storage_service.get_course(course_id, user_id)
    if not course:
        raise CourseNotFoundError(f"Course {course_id} not found")
    assistant_id = course.get("assistant_id")
    if not assistant_id:
        raise OpenAIError("Assistant ID not found for course")

    logger.info(f"Sending streaming message to thread {thread_id} for course {course_id}")

    # Get all resources for this course
    resources = storage_service.get_resources(course_id, user_id=user_id)
    logger.info(f"Found {len(resources)} total resources for course {course_id}")

    checked_in_files = [
        r.get("openai_file_id")
        for r in resources
        if r["status"] == "checked_in" and r.get("openai_file_id")
    ]

    # Add user message to thread
    client.beta.threads.messages.create(
        thread_id=thread_id,
        role="user",
        content=message
    )

    def sync_stream():
        from queue import Queue, Empty
        import threading
        q = Queue()
        def yield_func(token, is_complete):
            q.put((token, is_complete))
        handler = FastAPIAssistantStreamHandler(yield_func)
        # This will yield tokens as soon as they are received from OpenAI
        with client.beta.threads.runs.create_and_stream(
            thread_id=thread_id,
            assistant_id=assistant_id,
            event_handler=handler
        ) as stream:
            stream.until_done()
        # Signal completion
        q.put((None, True))
        while True:
            try:
                token, is_complete = q.get(timeout=0.1)
                if token is not None:
                    yield json.dumps({
                        "type": "token",
                        "content": token,
                        "is_complete": is_complete
                    })
                if is_complete:
                    break
            except Empty:
                continue

    import asyncio
    loop = asyncio.get_event_loop()
    for token_json in await loop.run_in_executor(None, lambda: list(sync_stream())):
        # Add small delay to make streaming visible
        await asyncio.sleep(0.03)  # 30ms delay between tokens
        yield token_json

async def send_brainstorm_message_stream(course_id: str, thread_id: str, message: str, user_id: str) -> AsyncGenerator[str, None]:
    """
    Send a message to a brainstorm thread and stream the response token by token in real time
    """
    course = storage_service.get_course(course_id, user_id)
    if not course:
        raise CourseNotFoundError(f"Course {course_id} not found")
    assistant_id = course.get("assistant_id")
    if not assistant_id:
        raise OpenAIError("Assistant ID not found for course")
    
    logger.info(f"Sending streaming brainstorm message to thread {thread_id} for course {course_id}")
    
    # Get all resources (both course and asset level) for system prompt
    course_resources = storage_service.get_resources(course_id, user_id=user_id)
    asset_resources = storage_service.get_resources(course_id, thread_id=thread_id, user_id=user_id)
    all_resources = course_resources + asset_resources
    
    # Get checked-in and checked-out files for system prompt
    checked_in_file_names = [
        r.get("title", "Unknown file")
        for r in all_resources
        if r["status"] == "checked_in"
    ]
    checked_out_files = [
        r.get("title", "Unknown file")
        for r in all_resources
        if r["status"] == "checked_out"
    ]
    
    logger.info(f"Found {len(checked_in_file_names)} checked-in files: {checked_in_file_names}")
    logger.info(f"Found {len(checked_out_files)} checked-out files: {checked_out_files}")
    
    # Generate system prompt for checked-out files
    settings = course.get("settings", {})
    system_prompt = _generate_brainstorm_system_prompt(checked_in_file_names, checked_out_files, settings)
    
    # Add system message with checked-out files prompt if needed
    if system_prompt:
        client.beta.threads.messages.create(
            thread_id=thread_id,
            role="user",
            content=f"System instruction: {system_prompt}"
        )
        logger.info("Added system prompt for checked-out files to thread")
    
    await save_brainstorm_message(course_id, thread_id, {
        "role": "user",
        "content": message,
        "timestamp": datetime.utcnow().isoformat(),
        "user_id": user_id,
        "assistant_id": assistant_id
    })
    
    # Create message in OpenAI thread
    message_response = client.beta.threads.messages.create(
        thread_id=thread_id,
        role="user",
        content=message
    )
    logger.info(f"Sent brainstorm message to thread {thread_id}")
    
    def sync_stream():
        from queue import Queue, Empty
        import threading
        q = Queue()
        def yield_func(token, is_complete):
            q.put((token, is_complete))
        handler = FastAPIAssistantStreamHandler(yield_func)
        # This will yield tokens as soon as they are received from OpenAI
        with client.beta.threads.runs.create_and_stream(
            thread_id=thread_id,
            assistant_id=assistant_id,
            event_handler=handler
        ) as stream:
            stream.until_done()
        # Signal completion
        q.put((None, True))
        while True:
            try:
                token, is_complete = q.get(timeout=0.1)
                if token is not None:
                    yield json.dumps({
                        "type": "token",
                        "content": token,
                        "is_complete": is_complete
                    })
                if is_complete:
                    break
            except Empty:
                continue
    
    import asyncio
    loop = asyncio.get_event_loop()
    for token_json in await loop.run_in_executor(None, lambda: list(sync_stream())):
        # Add small delay to make streaming visible
        await asyncio.sleep(0.03)  # 30ms delay between tokens
        yield token_json

async def send_brainstorm_message(course_id: str, thread_id: str, message: str, user_id: str) -> str:
    """
    Send a message to a brainstorm thread and save messages to brainstorm collection
    """
    course = storage_service.get_course(course_id, user_id)
    if not course:
        raise CourseNotFoundError(f"Course {course_id} not found")
    assistant_id = course.get("assistant_id")
    if not assistant_id:
        raise OpenAIError("Assistant ID not found for course")
    
    logger.info(f"Sending brainstorm message to thread {thread_id} for course {course_id}")
    
    # Get all resources (both course and asset level) for system prompt
    course_resources = storage_service.get_resources(course_id, user_id=user_id)
    asset_resources = storage_service.get_resources(course_id, thread_id=thread_id, user_id=user_id)
    all_resources = course_resources + asset_resources
    
    # Get checked-in and checked-out files for system prompt
    checked_in_file_names = [
        r.get("title", "Unknown file")
        for r in all_resources
        if r["status"] == "checked_in"
    ]
    checked_out_files = [
        r.get("title", "Unknown file")
        for r in all_resources
        if r["status"] == "checked_out"
    ]
    
    logger.info(f"Found {len(checked_in_file_names)} checked-in files: {checked_in_file_names}")
    logger.info(f"Found {len(checked_out_files)} checked-out files: {checked_out_files}")
    
    # Generate system prompt for checked-out files
    settings = course.get("settings", {})
    system_prompt = _generate_brainstorm_system_prompt(checked_in_file_names, checked_out_files, settings)
    
    # Save user message to brainstorm collection
    await save_brainstorm_message(course_id, thread_id, {
        "role": "user",
        "content": message,
        "timestamp": datetime.utcnow().isoformat(),
        "user_id": user_id,
        "assistant_id": assistant_id
    })
    
    # Add system prompt to thread if there are checked-out files
    if checked_out_files or settings:
        client.beta.threads.messages.create(
            thread_id=thread_id,
            role="user",
            content=f"System instruction: {system_prompt}"
        )
        logger.info("Added system prompt for checked-out files and settings to brainstorm thread")
    
    # Create message in OpenAI thread
    message_response = client.beta.threads.messages.create(
        thread_id=thread_id,
        role="user",
        content=message
    )
    
    # Create run
    run = client.beta.threads.runs.create(
        thread_id=thread_id,
        assistant_id=assistant_id
    )
    
    logger.info(f"Created brainstorm run {run.id} for thread {thread_id}")
    
    # Wait for completion
    while True:
        run_status = client.beta.threads.runs.retrieve(
            thread_id=thread_id,
            run_id=run.id
        )
        if run_status.status == "completed":
            break
        elif run_status.status == "failed":
            raise OpenAIError(f"Assistant run failed: {run_status.last_error}")
        time.sleep(1)
    
    # Get assistant response
    messages = client.beta.threads.messages.list(thread_id=thread_id)
    latest_message = next((msg for msg in messages.data if msg.role == "assistant"), None)
    response = ""
    if latest_message:
        for content in latest_message.content:
            if content.type == "text":
                response += content.text.value
    
    if response:
        # Save assistant response to brainstorm collection
        await save_brainstorm_message(course_id, thread_id, {
            "role": "assistant",
            "content": response,
            "timestamp": datetime.utcnow().isoformat(),
            "user_id": user_id,
            "assistant_id": assistant_id
        })
        logger.info(f"Brainstorm assistant response saved for thread {thread_id}: {response[:100]}...")
    else:
        logger.warning(f"No brainstorm assistant response received for thread {thread_id}")
    
    return response

async def send_course_outcomes_message_stream(course_id: str, thread_id: str, message: str, user_id: str) -> AsyncGenerator[str, None]:
    """
    Send a message to a course outcomes thread and stream the response token by token in real time
    """
    course = storage_service.get_course(course_id, user_id)
    if not course:
        raise CourseNotFoundError(f"Course {course_id} not found")
    assistant_id = course.get("assistant_id")
    if not assistant_id:
        raise OpenAIError("Assistant ID not found for course")
    
    logger.info(f"Sending streaming course outcomes message to thread {thread_id} for course {course_id}")
    
    # Get all resources (both course and asset level) for system prompt
    course_resources = storage_service.get_resources(course_id, user_id=user_id)
    asset_resources = storage_service.get_resources(course_id, thread_id=thread_id, user_id=user_id)
    all_resources = course_resources + asset_resources
    
    # Get checked-in and checked-out files for system prompt
    checked_in_file_names = [
        r.get("title", "Unknown file")
        for r in all_resources
        if r["status"] == "checked_in"
    ]
    checked_out_files = [
        r.get("title", "Unknown file")
        for r in all_resources
        if r["status"] == "checked_out"
    ]
    
    logger.info(f"Found {len(checked_in_file_names)} checked-in files: {checked_in_file_names}")
    logger.info(f"Found {len(checked_out_files)} checked-out files: {checked_out_files}")
    
    # Generate system prompt for checked-out files
    settings = course.get("settings", {})
    system_prompt = _generate_brainstorm_system_prompt(checked_in_file_names, checked_out_files, settings)
    
    # Add system message with checked-out files prompt if needed
    if system_prompt:
        client.beta.threads.messages.create(
            thread_id=thread_id,
            role="user",
            content=f"System instruction: {system_prompt}"
        )
        logger.info("Added system prompt for checked-out files to thread")
    
    await save_course_outcomes_message(course_id, thread_id, {
        "role": "user",
        "content": message,
        "timestamp": datetime.utcnow().isoformat(),
        "user_id": user_id,
        "assistant_id": assistant_id
    })
    
    # Create message in OpenAI thread
    message_response = client.beta.threads.messages.create(
        thread_id=thread_id,
        role="user",
        content=message
    )
    
    def sync_stream():
        from queue import Queue, Empty
        import threading
        q = Queue()
        def yield_func(token, is_complete):
            q.put((token, is_complete))
        handler = FastAPIAssistantStreamHandler(yield_func)
        # This will yield tokens as soon as they are received from OpenAI
        with client.beta.threads.runs.create_and_stream(
            thread_id=thread_id,
            assistant_id=assistant_id,
            event_handler=handler
        ) as stream:
            stream.until_done()
        # Signal completion
        q.put((None, True))
        while True:
            try:
                token, is_complete = q.get(timeout=0.1)
                if token is not None:
                    yield json.dumps({
                        "type": "token",
                        "content": token,
                        "is_complete": is_complete
                    })
                if is_complete:
                    break
            except Empty:
                continue
    
    import asyncio
    loop = asyncio.get_event_loop()
    for token_json in await loop.run_in_executor(None, lambda: list(sync_stream())):
        # Add small delay to make streaming visible
        await asyncio.sleep(0.03)  # 30ms delay between tokens
        yield token_json

async def send_course_outcomes_message(course_id: str, thread_id: str, message: str, user_id: str) -> str:
    """
    Send a message in a course outcomes thread and get AI response.
    """
    try:
        course = storage_service.get_course(course_id, user_id)
        if not course:
            raise CourseNotFoundError(f"Course {course_id} not found")
        
        assistant_id = course.get("assistant_id")
        if not assistant_id:
            raise Exception("Course assistant not found")
        
        # Save user message
        await save_course_outcomes_message(course_id, thread_id, {
            "role": "user",
            "content": message,
            "timestamp": datetime.utcnow().isoformat(),
            "user_id": user_id,
            "assistant_id": assistant_id
        })
        
        # Get the OpenAI thread (should already exist since we create it properly now)
        try:
            openai_thread = client.beta.threads.retrieve(thread_id)
        except Exception as e:
            logger.error(f"Failed to retrieve OpenAI thread {thread_id}: {str(e)}")
            raise Exception(f"Thread {thread_id} not found in OpenAI")
        
        # Add user message to thread
        client.beta.threads.messages.create(
            thread_id=openai_thread.id,
            role="user",
            content=message
        )
        
        # Run the assistant
        run = client.beta.threads.runs.create(
            thread_id=openai_thread.id,
            assistant_id=assistant_id
        )
        
        # Wait for completion
        while True:
            run_status = client.beta.threads.runs.retrieve(
                thread_id=openai_thread.id,
                run_id=run.id
            )
            if run_status.status == "completed":
                break
            elif run_status.status == "failed":
                raise Exception(f"OpenAI run failed: {run_status.last_error}")
            elif run_status.status in ["cancelled", "expired"]:
                raise Exception(f"OpenAI run {run_status.status}")
            time.sleep(1)
        
        # Get the response
        messages = client.beta.threads.messages.list(thread_id=openai_thread.id)
        latest_message = messages.data[0]  # Most recent message
        
        if latest_message.role != "assistant":
            raise Exception("No assistant response received")
        
        response_content = ""
        for content in latest_message.content:
            if content.type == "text":
                response_content += content.text.value
            elif content.type == "image_file":
                response_content += f"[Image: {content.image_file.file_id}]\n"
        
        # Save assistant response
        await save_course_outcomes_message(course_id, thread_id, {
            "role": "assistant",
            "content": response_content,
            "timestamp": datetime.utcnow().isoformat(),
            "user_id": user_id,
            "assistant_id": assistant_id
        })
        
        return response_content
        
    except Exception as e:
        logger.error(f"Error sending course outcomes message: {str(e)}")
        raise

async def attach_all_files_to_thread(course_id: str, user_id: str, thread_id: str):
    """
    Attach all compatible files (course and asset-level) to the assistant and thread.
    """
    course = storage_service.get_course(course_id, user_id)
    if not course:
        raise CourseNotFoundError(f"Course {course_id} not found")
    # Gather all resources
    course_resources = storage_service.get_resources(course_id, user_id=user_id)
    asset_resources = storage_service.get_resources(course_id, thread_id=thread_id, user_id=user_id)
    all_resources = course_resources + asset_resources
    all_file_ids = [
        r.get("openai_file_id")
        for r in all_resources
        if r.get("openai_file_id")
    ]
    logger.info(f"[ASSET INIT] Adding these files to assistant's file search: {all_file_ids}")
    compatible_files = _check_file_compatibility(all_file_ids)
    if compatible_files:
        logger.info(f"[ASSET INIT] Adding compatible files to assistant: {compatible_files}")
        _add_files_to_assistant(course["assistant_id"], compatible_files)
        logger.info(f"[ASSET INIT] Attaching compatible files to thread {thread_id}: {compatible_files}")
        _attach_files_to_thread(thread_id, compatible_files)
        logger.info(f"[ASSET INIT] Added {len(compatible_files)} compatible files to assistant and attached to thread (on thread creation)")
    else:
        logger.warning("[ASSET INIT] No compatible files found to add to assistant")
    return {"added_file_ids": all_file_ids}

def add_files_to_assistant_vector_store(course_id: str, user_id: str, resources: list):
    if not course_id or not user_id:
        raise ValueError("course_id and user_id must not be empty")
    if not resources:
        logger.info("[ALL FILES] No new resources to add to assistant's vector store")
        return {"added_file_ids": []}

    course = storage_service.get_course(course_id, user_id)
    if not course:
        raise CourseNotFoundError(f"Course {course_id} not found")

    client = OpenAI()
    assistant_id = course["assistant_id"]

    # Get existing vector store for the assistant
    assistant = client.beta.assistants.retrieve(assistant_id=assistant_id)
    existing_vector_store_ids = (
        assistant.tool_resources.file_search.vector_store_ids
        if assistant.tool_resources.file_search
        else []
    )
    if not existing_vector_store_ids:
        vector_store = client.vector_stores.create(name=f"Course_{assistant_id}_files")
        vector_store_id = vector_store.id
        update_assistant = True
    else:
        vector_store_id = existing_vector_store_ids[0]
        vector_store = client.vector_stores.retrieve(vector_store_id=vector_store_id)
        update_assistant = False

    # Only use the just-uploaded resources
    file_paths = [r.get("local_path") for r in resources if r.get("local_path")]
    file_streams = []
    for path in file_paths:
        try:
            file_streams.append(open(path, "rb"))
        except FileNotFoundError:
            logger.warning(f"File not found, skipping: {path}")

    if not file_streams:
        logger.info("[ALL FILES] No new files to add to assistant's vector store")
        return {"added_file_ids": []}

    file_batch = client.vector_stores.file_batches.upload_and_poll(
        vector_store_id=vector_store_id,
        files=file_streams
    )

    for f in file_streams:
        f.close()

    if update_assistant:
        client.beta.assistants.update(
            assistant_id=assistant_id,
            tool_resources={"file_search": {"vector_store_ids": [vector_store_id]}},
            tools=[{"type": "file_search"}]
        )

    logger.info(f"[ALL FILES] Added {len(file_paths)} new files to vector store for assistant {assistant_id}")
    return {"added_file_ids": file_paths}


async def delete_single_resource(course_id: str, file_id: str, user_id: str):
    """
    Delete a single resource, remove it from OpenAI storage, local storage, and database.
    Also update the assistant's file search to exclude the deleted file.
    """
    try:
        course = storage_service.get_course(course_id, user_id)
        if not course:
            raise CourseNotFoundError(f"Course {course_id} not found")
        
        # Get the resource details
        resource = storage_service.get_resource(course_id, file_id)
        if not resource:
            raise Exception(f"Resource {file_id} not found")
        
        openai_file_id = resource.get("openai_file_id")
        local_path = resource.get("local_path", "")
        thread_id = resource.get("thread_id")
        
        # Remove from OpenAI storage if it exists
        if openai_file_id:
            try:
                client.files.delete(openai_file_id)
                logger.info(f"Deleted OpenAI file {openai_file_id}")
            except Exception as e:
                logger.warning(f"Failed to delete OpenAI file {openai_file_id}: {e}")
        
        # Remove from local storage if it exists
        if local_path:
            _delete_file_from_local(local_path)
            logger.info(f"Deleted local file {local_path}")
        
        # Remove from database
        storage_service.delete_resource(course_id, file_id, thread_id=thread_id)
        logger.info(f"Deleted resource {file_id} from database")
        
        # Update assistant's file search with remaining files
        await _update_assistant_file_search(course_id, course["assistant_id"], user_id)
        
        return {"message": "Resource deleted successfully"}
        
    except Exception as e:
        logger.error(f"Error deleting resource {file_id}: {str(e)}")
        raise

async def _update_assistant_file_search(course_id: str, assistant_id: str, user_id: str):
    """
    Update the assistant's file search with current checked-in files.
    This ensures deleted files are no longer available for search.
    """
    try:
        # Get all remaining resources
        resources = storage_service.get_resources(course_id, user_id=user_id)
        
        # Get checked-in files
        checked_in_file_ids = [
            r.get("openai_file_id")
            for r in resources
            if r["status"] == "checked_in" and r.get("openai_file_id")
        ]
        
        if checked_in_file_ids:
            # Filter for compatible files
            compatible_files = _check_file_compatibility(checked_in_file_ids)
            if compatible_files:
                # Update assistant with remaining files
                _add_files_to_assistant(assistant_id, compatible_files)
                logger.info(f"Updated assistant file search with {len(compatible_files)} files")
            else:
                # No compatible files, remove file search tool
                _remove_file_from_assistant(assistant_id)
                logger.info("No compatible files remaining, removed file search tool")
        else:
            # No checked-in files, remove file search tool
            _remove_file_from_assistant(assistant_id)
            logger.info("No checked-in files remaining, removed file search tool")
            
    except Exception as e:
        logger.error(f"Error updating assistant file search: {str(e)}")
        raise

def _handle_missing_files(course_id: str, user_id: str, thread_id: Optional[str] = None) -> list[str]:
    """Handle missing or incompatible files by recreating them from local storage"""
    try:
        logger.info(f"Handling missing or incompatible files for course {course_id}")
        
        # Get both course-level and asset-level resources
        course_resources = storage_service.get_resources(course_id, user_id=user_id)
        asset_resources = []
        if thread_id:
            asset_resources = storage_service.get_resources(course_id, thread_id=thread_id, user_id=user_id)
        
        all_resources = course_resources + asset_resources
        new_file_ids = []
        
        for resource in all_resources:
            if resource.get("openai_file_id"):
                try:
                    # Try to get file info from OpenAI
                    file_info = client.files.retrieve(resource["openai_file_id"])
                    
                    # Check if file has proper extension
                    if file_info.filename and '.' in file_info.filename:
                        # File exists and is compatible
                        new_file_ids.append(resource["openai_file_id"])
                        logger.info(f"File {resource['openai_file_id']} exists and is compatible: {file_info.filename}")
                    else:
                        # File exists but has no extension - recreate it
                        logger.info(f"File {resource['openai_file_id']} exists but has no extension ({file_info.filename}), recreating from local storage")
                        new_file_id = _recreate_file_from_local(resource, course_id)
                        if new_file_id:
                            new_file_ids.append(new_file_id)
                        
                except Exception as e:
                    logger.info(f"File {resource['openai_file_id']} is missing, recreating from local storage")
                    new_file_id = _recreate_file_from_local(resource, course_id)
                    if new_file_id:
                        new_file_ids.append(new_file_id)
                    
        logger.info(f"Handled {len(new_file_ids)} files for course {course_id}")
        return new_file_ids
        
    except Exception as e:
        logger.error(f"Error handling missing files: {str(e)}")
        return []

def _recreate_file_from_local(resource: dict, course_id: str) -> Optional[str]:
    """Recreate a file from local storage with proper extension"""
    try:
        # Get local file path
        local_path = resource.get("local_path", "")
        
        # Get file from local storage
        file_obj = _get_file_from_local(local_path)
        
        if file_obj:
            # Ensure the file object has the proper filename with extension
            original_filename = resource.get('title', 'unknown_file')
            if not original_filename or '.' not in original_filename:
                # Add extension based on content type or default
                if original_filename.lower().endswith('.pdf'):
                    original_filename = f"{original_filename}.pdf"
                elif original_filename.lower().endswith('.txt'):
                    original_filename = f"{original_filename}.txt"
                else:
                    original_filename = f"{original_filename}.pdf"  # Default to PDF
            
            file_obj.name = original_filename
            
            # Upload to OpenAI with actual content and proper filename
            new_openai_file = client.files.create(
                file=file_obj,
                purpose="assistants"
            )
            
            # Update the resource with new OpenAI file ID
            resource["openai_file_id"] = new_openai_file.id
            storage_service.update_resource(course_id, resource.get('fileId', 'unknown'), resource)
            
            logger.info(f"Successfully recreated {resource['title']} from local storage as {new_openai_file.id} with filename {original_filename}")
            return new_openai_file.id
        else:
            logger.warning(f"Local file not found for {resource['title']}, creating placeholder")
            # Fallback to placeholder if local file not found
            original_filename = resource.get('title', 'unknown_file')
            if not original_filename or '.' not in original_filename:
                original_filename = f"{original_filename}.pdf"
            
            file_content = f"File: {resource['title']}\nThis file was re-created with proper extension.\nOriginal content is not available."
            file_obj = BytesIO(file_content.encode('utf-8'))
            file_obj.name = original_filename
            
            new_openai_file = client.files.create(
                file=file_obj,
                purpose="assistants"
            )
            
            resource["openai_file_id"] = new_openai_file.id
            storage_service.update_resource(course_id, resource.get('fileId', 'unknown'), resource)
            logger.info(f"Created placeholder file {resource['title']} as {new_openai_file.id} with filename {original_filename}")
            return new_openai_file.id
            
    except Exception as e:
        logger.error(f"Error recreating file {resource.get('title', 'unknown')}: {str(e)}")
        return None

def _generate_brainstorm_system_prompt(checked_in_files, checked_out_files, settings=None):
    file_names = ', '.join(checked_in_files) if checked_in_files else 'No files currently checked in.'
    
    # Settings section
    settings_section = ''
    if settings:
        settings_section = '\n\nCOURSE SETTINGS:\n'
        settings_section += f"- Course Level: {', '.join(settings.get('course_level', []))}\n"
        settings_section += f"- Study Area: {settings.get('study_area', '')}\n"
        settings_section += f"- Pedagogical Components: {', '.join(settings.get('pedagogical_components', []))}\n"
        settings_section += f"- Use Reference Material Only: {'Yes' if settings.get('use_reference_material_only') else 'No'}\n"
        settings_section += f"- Ask Clarifying Questions: {'Yes' if settings.get('ask_clarifying_questions') else 'No'}\n"
    
    checked_out_section = ''
    if checked_out_files:
        checked_out_section = '\n\nCHECKED-OUT FILES (NOT ACCESSIBLE):\n'
        for filename in checked_out_files:
            checked_out_section += f"- {filename}\n"
        checked_out_section += '\nIMPORTANT RULES FOR CHECKED-OUT FILES:\n'
        checked_out_section += '1. Do NOT use, reference, or mention checked-out files in your responses\n'
        checked_out_section += '2. If the user specifically asks about a checked-out file, respond with: "I do not have access to this file. Please check it in first to make it available for reference."\n'
        checked_out_section += '3. If the user asks general questions that might involve checked-out files, only use the available checked-in files\n'
        checked_out_section += '4. Do not attempt to provide information from checked-out files, even if you think you might know the content\n'
        checked_out_section += '5. Always prioritize checked-in files for any file-related queries\n'
    
    prompt = f"""{settings_section}Please assist instructors at a liberal STEM university, focusing on project-based learning, by providing brainstorming help and answering questions related to their courses, also known as \"sprints.\"\n\nUniversity Context:\n- Each sprint is 13 days long, with 6 hours of learning per day.\n- Formative assessments include activities (40 marks), quizzes (30 marks), peer evaluation (15 marks), and viva (15 marks).\n- Summative assessments consist of a project (50 marks) and an assessment of essential concepts (an exam worth 50 marks).\n\nYour Role:\n- Engage with users by answering questions and providing brainstorming support.\n- Proactively ask clarifying questions when necessary.\n- Use available reference documents for accurate and relevant assistance.\n\n# Steps\n- Collaborate with instructors to develop ideas and solutions tailored to their courses. Maintain alignment with the University Context.\n- Use provided reference documents to ensure accurate recommendations.\n- Handle file access requests appropriately based on file status.\n\n# Output Format\nProvide responses in a conversational format, using clear and concise language. Include questions and suggestions as needed to guide the user effectively.\n\n# File Access Rules\n- Only use files that are currently checked in and available\n- When asked about checked-out files, inform the user they need to check them in first\n- Focus on available resources and suggest alternatives when needed\n\n# Notes\nEnsure that your assistance aligns with the university's project-based learning model and supports the instructors' goals in both teaching and assessments.\n\nAVAILABLE REFERENCE DOCUMENTS: {file_names}{checked_out_section}"""
    logger.info(f"[SYSTEM PROMPT GENERATED]:\n{prompt}")
    return prompt<|MERGE_RESOLUTION|>--- conflicted
+++ resolved
@@ -43,15 +43,16 @@
         logger.error(f"Error creating Course Design Assistant: {str(e)}")
         raise OpenAIError(f"Failed to create Course Design Assistant: {str(e)}")
 
-def create_file(file_path: str):
-    try:
-        with open(file_path, "rb") as f:
-            openai_file = client.files.create(file=f, purpose="assistants")
-        logger.info(f"Uploaded file for vector store: {file_path} -> {openai_file.id}")
+# Updated create_file that accepts a file-like object
+def create_file(file_obj):
+    try:
+        openai_file = client.files.create(file=file_obj, purpose="assistants")
+        logger.info(f"Uploaded file for vector store: {file_obj.name} -> {openai_file.id}")
         return openai_file.id
     except Exception as e:
-        logger.error(f"Error uploading file for vector store {file_path}: {str(e)}")
-        raise OpenAIError(f"Failed to upload file for vector store: {str(e)}")
+        logger.error(f"Error uploading file {file_obj.name}: {str(e)}")
+        raise OpenAIError(f"Failed to upload file: {str(e)}")
+
 
 def create_vector_store(assistant_id: str):
     try:
@@ -428,57 +429,25 @@
     return thread_id
 
 # --- Resource Upload/Check-in/Check-out ---
-<<<<<<< HEAD
-def upload_resources(course_id: str, assistant_id: str, vector_store_id: str, files: List[UploadFile], user_id: str) -> list:
-    course = get_course(course_id, user_id)
-=======
-async def upload_resources(course_id: str, assistant_id: str, vector_store_id: str, files: List[UploadFile], user_id: str) -> list:
-    course = storage_service.get_course(course_id, user_id)
->>>>>>> b3985047
-    if not course:
-        raise CourseNotFoundError(f"Course {course_id} not found")
-
-    resources = []
+def upload_resources(user_id: str, course_id: str, vector_store_id: str, files: List[UploadFile]):
 
     for file in files:
-        file_id = str(uuid4())
         try:
-            # Save file locally
-            local_path = _upload_file_to_local(file, course_id, file_id)
-
-            # Upload to OpenAI
-            openai_file_id = create_file(local_path)
+            file.file.name = file.filename  # ✅ This is key
+            openai_file_id = create_file(file.file)
 
             # Connect file to vector store
-            connect_file_to_vector_store(vector_store_id, openai_file_id)
-
-            resource = {
-                "title": file.filename,
-                "status": "checked_out",
-                "checkedOutBy": user_id,
-                "openai_file_id": openai_file_id,
-                "local_path": local_path,
-                "file_size": file.size,
-                "content_type": file.content_type,
-                "created_at": datetime.utcnow().isoformat()
-            }
-
-            storage_service.create_resource(course_id, file_id, resource)
-            logger.info(f"Uploaded and connected file: {file.filename}, ID: {file_id}, OpenAI file: {openai_file_id}, Local path: {local_path}")
-
-            resources.append({
-                "fileId": file_id,
-                "fileName": file.filename,
-                "status": "checked_out",
-                "checkedOutBy": user_id,
-                "local_path": local_path
-            })
+            batch_id=connect_file_to_vector_store(vector_store_id, openai_file_id)
+
+            logger.info(f"Connected file {file.filename} to vector store {vector_store_id}")
+            logger.info(f"Created resource {file.filename} in MongoDB")
+            logger.info(f"Batch ID: {batch_id}")
 
         except Exception as e:
             logger.error(f"Error processing file {file.filename}: {str(e)}")
             continue
 
-    return resources
+    return "Resources uploaded successfully"
 
 
 async def checkin_resource(course_id: str, assistant_id: str, file_id: str, user_id: str) -> dict:
