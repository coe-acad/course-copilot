--- conflicted
+++ resolved
@@ -221,103 +221,6 @@
         if file_id and email:
             email_mapping[file_id] = email
 
-<<<<<<< HEAD
-def validate_file_ids(file_ids: list) -> list:
-    """Validate file_ids by checking if they exist in OpenAI."""
-    valid_file_ids = []
-    
-    for file_id in file_ids:
-        try:
-            # Try to retrieve the file to check if it exists
-            file_info = client.files.retrieve(file_id)
-            if file_info.purpose == "vision" and file_info.status == "processed":
-                valid_file_ids.append(file_id)
-                logger.debug(f"✅ File {file_id} is valid and processed")
-            else:
-                logger.warning(f"⚠️ File {file_id} exists but status={file_info.status}, purpose={file_info.purpose}")
-        except Exception as e:
-            logger.error(f"❌ File {file_id} is invalid or inaccessible: {str(e)}")
-    
-    logger.info(f"📋 Validated {len(valid_file_ids)}/{len(file_ids)} file_ids")
-    return valid_file_ids
-
-
-def extract_file_ids_from_answer_sheets(answer_sheets: list) -> list:
-    """Extract all file_ids from answer sheets for image attachments."""
-    file_ids = []
-    
-    logger.info(f"Extracting file_ids from {len(answer_sheets)} answer sheets")
-    
-    for sheet_idx, sheet in enumerate(answer_sheets):
-        sheet_file_id = sheet.get("file_id", f"sheet_{sheet_idx}")
-        answers = sheet.get("answers", [])
-        logger.debug(f"Sheet {sheet_file_id}: Processing {len(answers)} answers")
-        
-        for answer_idx, answer in enumerate(answers):
-            if isinstance(answer, dict) and answer.get("answer"):
-                answer_content = answer["answer"]
-                question = answer.get("question", "Unknown question")[:50]
-                logger.debug(f"Sheet {sheet_file_id}, Answer {answer_idx + 1}: {question}... - Content type: {type(answer_content)}")
-                
-                if isinstance(answer_content, list):
-                    logger.debug(f"Sheet {sheet_file_id}, Answer {answer_idx + 1}: Found {len(answer_content)} content items")
-                    for content_idx, content_item in enumerate(answer_content):
-                        if isinstance(content_item, dict):
-                            content_type = content_item.get("type")
-                            logger.debug(f"Sheet {sheet_file_id}, Answer {answer_idx + 1}, Item {content_idx + 1}: Type = {content_type}")
-                            
-                            if (content_type == "image" and content_item.get("file_id")):
-                                file_id = content_item["file_id"]
-                                file_ids.append(file_id)
-                                logger.info(f"✅ Found image file_id: {file_id} in Sheet {sheet_file_id}, Answer {answer_idx + 1}")
-                            elif content_type == "image" and content_item.get("image_data"):
-                                logger.warning(f"⚠️ Found image with base64 data (fallback) in Sheet {sheet_file_id}, Answer {answer_idx + 1}")
-                        else:
-                            logger.debug(f"Sheet {sheet_file_id}, Answer {answer_idx + 1}, Item {content_idx + 1}: Not a dict - {type(content_item)}")
-                else:
-                    logger.debug(f"Sheet {sheet_file_id}, Answer {answer_idx + 1}: Answer content is not a list - {type(answer_content)}")
-            else:
-                logger.debug(f"Sheet {sheet_file_id}, Answer {answer_idx + 1}: No answer content found")
-    
-    # Remove duplicates while preserving order
-    unique_file_ids = list(dict.fromkeys(file_ids))
-    logger.info(f"📊 SUMMARY: Found {len(file_ids)} total file_ids, {len(unique_file_ids)} unique file_ids")
-    
-    if unique_file_ids:
-        logger.info(f"🖼️ Raw image file_ids: {unique_file_ids}")
-        # Validate file_ids before returning
-        validated_file_ids = validate_file_ids(unique_file_ids)
-        logger.info(f"🔍 Validated image file_ids for evaluation: {validated_file_ids}")
-        return validated_file_ids
-    else:
-        logger.warning("❌ No image file_ids found in any answer sheets!")
-        return []
-
-
-def evaluate_files_all_in_one(evaluation_id: str, user_id: str, extracted_mark_scheme: dict, extracted_answer_sheets: dict):
-    """
-    Evaluate answer sheets sequentially in batches of 5 using Chat Completions.
-    Uses the already extracted mark scheme and answer sheets JSON to compute scores.
-    Returns: { evaluation_id, students: [...] }
-    """
-    # Get list of answer sheets
-    answer_sheets_list = extracted_answer_sheets.get("answer_sheets", [])
-    if not answer_sheets_list:
-        raise HTTPException(status_code=400, detail="No answer sheets found in extracted data")
-
-    # Store email mapping before evaluation (file_id -> email)
-    email_mapping = {}
-    for sheet in answer_sheets_list:
-        file_id = sheet.get('file_id')
-        email = sheet.get('email')
-        if file_id and email:
-            email_mapping[file_id] = email
-            logger.info(f"Stored email mapping: {file_id} -> {email}")
-
-    # Ensure unique answer sheets
-    unique_answer_sheets = {sheet.get('file_id'): sheet for sheet in answer_sheets_list}.values()
-    answer_sheets_list = list(unique_answer_sheets)
-=======
     # Get evaluation
     evaluation = get_evaluation_by_evaluation_id(evaluation_id)
     if not evaluation:
@@ -390,7 +293,6 @@
             }
         }
     )
->>>>>>> fb40f796
 
     # Poll until run completes
     while run.status in ("queued", "in_progress"):
@@ -410,249 +312,6 @@
             detail="No structured output returned from OpenAI evaluation"
         )
 
-<<<<<<< HEAD
-        batch_payload = {
-            "mark_scheme": json.dumps(extracted_mark_scheme),
-            "answer_sheets": json.dumps({"answer_sheets": batch}),
-            "evaluation_id": evaluation_id
-        }
-        logger.info(f"📋 Batch payload created for {len(batch)} answer sheets")
-        
-        # Log answer sheet structure for debugging
-        for idx, sheet in enumerate(batch):
-            sheet_id = sheet.get("file_id", f"sheet_{idx}")
-            answers = sheet.get("answers", [])
-            image_count = 0
-            text_count = 0
-            
-            for answer in answers:
-                if isinstance(answer, dict) and answer.get("answer"):
-                    answer_content = answer["answer"]
-                    if isinstance(answer_content, list):
-                        for item in answer_content:
-                            if isinstance(item, dict):
-                                if item.get("type") == "image":
-                                    image_count += 1
-                                elif item.get("type") == "text":
-                                    text_count += 1
-            
-            logger.info(f"📊 Sheet {sheet_id}: {len(answers)} answers ({image_count} images, {text_count} text)")
-        
-        evaluation_prompt = PromptParser().get_evaluation_prompt(evaluation_id, batch_payload)
-        logger.info(f"📝 Generated evaluation prompt ({len(evaluation_prompt)} characters)")
-
-        # Extract file_ids from answer sheets for image attachments
-        file_ids = extract_file_ids_from_answer_sheets(batch)
-        
-        # Create message with or without image files
-        if file_ids:
-            logger.info(f"🖼️ Creating evaluation message with {len(file_ids)} image files: {file_ids}")
-            message_content = [
-                {"type": "text", "text": evaluation_prompt}
-            ]
-            # Add each image file to the message content
-            for idx, file_id in enumerate(file_ids):
-                logger.debug(f"Adding image {idx + 1}/{len(file_ids)}: {file_id}")
-                message_content.append({
-                    "type": "image_file", 
-                    "image_file": {"file_id": file_id}
-                })
-            
-            logger.info(f"📝 Message content has {len(message_content)} items (1 text + {len(file_ids)} images)")
-            
-            # Log the exact message structure being sent
-            logger.debug(f"📋 Message structure preview:")
-            logger.debug(f"  - Text content: {message_content[0]['text'][:200]}...")
-            for i, img_content in enumerate(message_content[1:], 1):
-                logger.debug(f"  - Image {i}: file_id = {img_content['image_file']['file_id']}")
-            
-            try:
-                thread = client.beta.threads.create(messages=[{
-                    "role": "user", 
-                    "content": message_content
-                }])
-                logger.info("✅ Thread created successfully with images")
-            except Exception as thread_error:
-                logger.error(f"❌ Failed to create thread with images: {thread_error}")
-                logger.warning("🔄 Falling back to text-only evaluation")
-                # Fallback to text-only evaluation
-                thread = client.beta.threads.create(messages=[{"role": "user", "content": evaluation_prompt}])
-                logger.info("✅ Fallback thread created successfully (text-only)")
-        else:
-            logger.info("📝 Creating evaluation message without image files")
-            thread = client.beta.threads.create(messages=[{"role": "user", "content": evaluation_prompt}])
-            logger.info("✅ Thread created successfully without images")
-        # Configure run with vision capabilities if images are present
-        run_config = {
-            "thread_id": thread.id,
-            "temperature": 0.3,
-            "assistant_id": evaluation_assistant_id,
-            "response_format": {
-                "type": "json_schema",
-                "json_schema": {
-                    "name": "evaluation_schema",
-                    "schema": {
-                        "type": "object",
-                        "properties": {
-                            "evaluation_id": {"type": "string"},
-                            "email": {"type": "string"},
-                            "students": {
-                                "type": "array",
-                                "items": {
-                                    "type": "object",
-                                    "properties": {
-                                        "file_id": {"type": "string"},
-                                        "answers": {
-                                            "type": "array",
-                                            "items": {
-                                                "type": "object",
-                                                "properties": {
-                                                    "question_number": {"type": "string"},
-                                                    "question_text": {"type": "string"},
-                                                    "student_answer": {"type": ["string", "null"]},
-                                                    "correct_answer": {"type": ["string", "null"]},
-                                                    "score": {"type": "number"},
-                                                    "max_score": {"type": "number"},
-                                                    "feedback": {"type": "string"}
-                                                },
-                                                "required": [
-                                                    "question_number",
-                                                    "question_text",
-                                                    "student_answer",
-                                                    "correct_answer",
-                                                    "score",
-                                                    "max_score",
-                                                    "feedback"
-                                                ]
-                                            }
-                                        },
-                                        "total_score": {"type": "number"},
-                                        "max_total_score": {"type": "number"}
-                                    },
-                                    "required": ["file_id", "answers", "total_score", "max_total_score"]
-                                }
-                            }
-                        },
-                        "required": ["evaluation_id", "students"]
-                    }
-                }
-            }
-        }
-        
-        # Log run configuration
-        if file_ids:
-            logger.info(f"🚀 Creating run with VISION SUPPORT for {len(file_ids)} images")
-        else:
-            logger.info("🚀 Creating run for TEXT-ONLY evaluation")
-        
-        run = client.beta.threads.runs.create(**run_config)
-
-        # Poll until run finishes
-        while run.status in ("queued", "in_progress"):
-            run = client.beta.threads.runs.retrieve(thread_id=thread.id, run_id=run.id)
-
-        if run.status == "failed":
-            logger.error(f"Batch {batch_num} evaluation failed: {run.last_error}")
-            raise HTTPException(status_code=500, detail=f"Batch {batch_num} evaluation failed: {run.last_error}")
-
-        # Get assistant message content with robust structured output handling
-        structured_output = None
-
-        # Prefer structured output from run if available
-        if hasattr(run, "output") and run.output and hasattr(run.output, "data"):
-            try:
-                structured_output = run.output.data[0].content[0].text.value
-            except Exception:
-                pass
-
-        # Fallback to message parsing if run.output missing
-        if not structured_output:
-            messages = client.beta.threads.messages.list(thread_id=thread.id)
-            logger.info(f"📨 Retrieved {len(messages.data)} messages from thread for batch {batch_num}")
-            
-            for msg in messages.data:
-                if msg.role == "assistant" and msg.content:
-                    for content in msg.content:
-                        if hasattr(content, "text") and content.text.value:
-                            structured_output = content.text.value
-                            logger.info(f"📄 AI Response length: {len(structured_output)} characters")
-                            break
-                if structured_output:
-                    break
-
-        if not structured_output:
-            logger.error(f"❌ No structured content returned for batch {batch_num}")
-            raise HTTPException(status_code=500, detail=f"No structured content returned for batch {batch_num}")
-        
-        # Check for problematic responses
-        if "No text answer provided, image not evaluated" in structured_output:
-            logger.error(f"❌ Batch {batch_num}: AI returned 'No text answer provided, image not evaluated' - IMAGE PROCESSING FAILED!")
-            logger.error(f"🔍 Response preview: {structured_output[:500]}...")
-        elif file_ids and len(file_ids) > 0:
-            logger.info(f"✅ Batch {batch_num}: AI processed evaluation with {len(file_ids)} images successfully")
-
-        # Parse and enforce minimal invariants
-        try:
-            evaluation_result = json.loads(structured_output)
-            if "properties" in evaluation_result and "type" in evaluation_result:
-                raise HTTPException(status_code=500, detail="OpenAI returned schema definition instead of evaluation results, please try again")
-            if "evaluation_id" not in evaluation_result:
-                evaluation_result["evaluation_id"] = evaluation_id
-            if "students" not in evaluation_result:
-                raise HTTPException(status_code=500, detail="Invalid evaluation result structure: missing 'students'")
-        except json.JSONDecodeError as e:
-            logger.error(f"Failed to parse evaluation JSON for {evaluation_id}: {structured_output}")
-            raise HTTPException(status_code=500, detail=f"Invalid JSON response from OpenAI: {str(e)}")
-
-        logger.info(f"Successfully evaluated batch {batch_num} with {len(evaluation_result['students'])} students")
-
-        # Enrich results with original answer parts (to surface images in UI)
-        try:
-            file_id_to_parts = {}
-            for sheet in batch:
-                fid = sheet.get("file_id")
-                parts_per_answer = []
-                for ans in sheet.get("answers", []) or []:
-                    parts_per_answer.append(ans.get("answer", []))
-                if fid:
-                    file_id_to_parts[fid] = parts_per_answer
-
-            for student in evaluation_result.get("students", []):
-                fid = student.get("file_id")
-                source_parts = file_id_to_parts.get(fid, [])
-                for idx, ans in enumerate(student.get("answers", []) or []):
-                    if idx < len(source_parts):
-                        ans["original_answer_parts"] = source_parts[idx]
-                        # Convenience flag for UI to show an image badge
-                        try:
-                            has_image = any(
-                                isinstance(p, dict) and p.get("type") == "image"
-                                for p in (source_parts[idx] or [])
-                            )
-                            if has_image:
-                                ans["has_image"] = True
-                        except Exception:
-                            pass
-        except Exception as enrich_err:
-            logger.warning(f"Could not enrich results with original answer parts: {enrich_err}")
-
-        return evaluation_result["students"]
-
-    # Evaluate all batches sequentially
-    for idx, batch in enumerate(batches):
-        batch_num = idx + 1
-        try:
-            batch_students = evaluate_one_batch(batch_num, batch)
-            all_evaluated_students.extend(batch_students)
-        except Exception as e:
-            logger.error(f"Batch {batch_num} failed: {str(e)}")
-            raise HTTPException(status_code=500, detail=f"Failed to process batch {batch_num}: {str(e)}")
-
-    # Deduplicate by file_id and add email back to each student
-    seen_file_ids = set()
-    unique_students = []
-    for student in all_evaluated_students:
-=======
     # Parse JSON response
     try:
         evaluation_result = json.loads(structured_output)
@@ -683,7 +342,6 @@
     # Restore emails to students from mapping
     students = evaluation_result.get("students", [])
     for student in students:
->>>>>>> fb40f796
         file_id = student.get('file_id')
         if file_id and file_id in email_mapping:
             student['email'] = email_mapping[file_id]
