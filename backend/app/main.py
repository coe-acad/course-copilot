import warnings
warnings.filterwarnings("ignore", category=UserWarning, module="pkg_resources")

from fastapi import FastAPI, Request
from fastapi.middleware.cors import CORSMiddleware
from starlette.middleware.base import BaseHTTPMiddleware
from starlette.requests import Request
from .routes import auth, course, resources, asset
from .config.settings import settings
from .routes.auth import google_callback
import logging
import uvicorn
<<<<<<< HEAD
import time
=======

>>>>>>> 2ee02629
from .routes import evaluation

# Configure logging
logging.basicConfig(
    level=getattr(logging, settings.LOG_LEVEL),
    format='%(asctime)s - %(name)s - %(levelname)s - %(message)s'
)

logger = logging.getLogger(__name__)

class TimingMiddleware(BaseHTTPMiddleware):
    """Middleware to log request timing"""
    
    async def dispatch(self, request: Request, call_next):
        start_time = time.time()
        response = await call_next(request)
        process_time = time.time() - start_time
        
        # Log request timing
        logger.info(f"{request.method} {request.url.path} - {response.status_code} - {process_time:.4f}s")
        
        # Add timing header
        response.headers["X-Process-Time"] = str(process_time)
        
        return response

class SecurityHeadersMiddleware(BaseHTTPMiddleware):
    """Add security headers to all responses"""
    
    async def dispatch(self, request: Request, call_next):
        response = await call_next(request)
        
        # Security headers
        response.headers["X-Content-Type-Options"] = "nosniff"
        
        # Allow same-origin for OAuth popup communication, but deny external framing
        if request.url.path == "/api/callback":
            # For OAuth callback, allow same-origin to enable popup communication
            response.headers["X-Frame-Options"] = "SAMEORIGIN"
        else:
            # For all other routes, deny framing
            response.headers["X-Frame-Options"] = "DENY"
            
        response.headers["X-XSS-Protection"] = "1; mode=block"
        response.headers["Referrer-Policy"] = "strict-origin-when-cross-origin"
        response.headers["Strict-Transport-Security"] = "max-age=31536000; includeSubDomains"
        
        return response

class LoggingMiddleware(BaseHTTPMiddleware):
    """Log all requests for debugging"""
    
    async def dispatch(self, request: Request, call_next):
        start_time = time.time()
        
        # Log request
        logger.info(f"Request: {request.method} {request.url.path}")
        
        response = await call_next(request)
        
        # Log response
        process_time = time.time() - start_time
        logger.info(f"Response: {response.status_code} - {process_time:.3f}s")
        
        return response

app = FastAPI(
    title="Creator Copilot API",
    description="AI-powered course creation and management system",
    version="1.0.0",
    debug=settings.DEBUG
)

# Configure CORS middleware with settings
app.add_middleware(
    CORSMiddleware,
    allow_origins=settings.CORS_ORIGINS,
    allow_credentials=settings.CORS_ALLOW_CREDENTIALS,
    allow_methods=settings.CORS_ALLOW_METHODS,
    allow_headers=settings.CORS_ALLOW_HEADERS,
    expose_headers=settings.CORS_EXPOSE_HEADERS,
    max_age=settings.CORS_MAX_AGE,
)

# Add timing middleware
app.add_middleware(TimingMiddleware)

# Add security headers middleware
app.add_middleware(SecurityHeadersMiddleware)

# Add logging middleware for production debugging
if not settings.DEBUG:
    app.add_middleware(LoggingMiddleware)

app.include_router(auth.router, prefix="/api")
app.include_router(course.router, prefix="/api")
app.include_router(resources.router, prefix="/api")
app.include_router(asset.router, prefix="/api")
app.include_router(evaluation.router, prefix="/api")

# Google OAuth callback is now handled by the auth router at /api/callback

@app.get("/")
async def root():
    return {"message": "Welcome to the Course Copilot API", "version": "1.0.0"}

@app.get("/health")
async def health_check():
    """Health check endpoint"""
    return {
        "status": "healthy",
        "version": "1.0.0",
        "openai_configured": bool(settings.OPENAI_API_KEY),
        "firebase_configured": bool(settings.FIREBASE_PROJECT_ID),
        "google_oauth_configured": bool(settings.GOOGLE_CLIENT_ID and settings.GOOGLE_CLIENT_SECRET),
        "debug_mode": settings.DEBUG
    }

@app.exception_handler(Exception)
async def global_exception_handler(request: Request, exc: Exception):
    """Global exception handler for better error logging"""
    logger.error(f"Unhandled exception: {str(exc)}", exc_info=True)
    return {"error": "Internal server error", "detail": str(exc) if settings.DEBUG else "An error occurred"}

if __name__ == "__main__":
    logger.info(f"Starting Course Copilot API on {settings.API_HOST}:{settings.API_PORT}")
    logger.info(f"Debug mode: {settings.DEBUG}")
    logger.info(f"CORS origins: {settings.CORS_ORIGINS}")
    uvicorn.run(
        "main:app",
        host=settings.API_HOST,
        port=settings.API_PORT,
        reload=settings.DEBUG
    )<|MERGE_RESOLUTION|>--- conflicted
+++ resolved
@@ -10,11 +10,7 @@
 from .routes.auth import google_callback
 import logging
 import uvicorn
-<<<<<<< HEAD
 import time
-=======
-
->>>>>>> 2ee02629
 from .routes import evaluation
 
 # Configure logging
