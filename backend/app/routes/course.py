--- conflicted
+++ resolved
@@ -33,12 +33,8 @@
     ask_clarifying_questions: bool
 
 @router.get("/courses")
-<<<<<<< HEAD
-def get_courses_for_user(user_id: str = Depends(verify_token)):
-=======
 def get_courses_for_user(user_id: str):
     logger.info(f"Fetching courses for user {user_id}")
->>>>>>> 5759d4d0
     try:
         courses = get_courses_by_user_id(user_id)
         logger.info(f"Fetched courses for user {user_id}: {len(courses)} courses")
