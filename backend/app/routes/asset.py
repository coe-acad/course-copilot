--- conflicted
+++ resolved
@@ -19,7 +19,6 @@
 class AssetResponse(BaseModel):
     response: str
 
-<<<<<<< HEAD
 class AssetCreateResponse(BaseModel):
     message: str
 
@@ -50,10 +49,6 @@
 
 @router.post("/courses/{course_id}/asset_chat/{asset_type_name}", response_model=AssetResponse)
 async def create_asset_chat(user_id: str, course_id: str, asset_type_name: str, request: AssetRequest):
-=======
-@router.post("/courses/{course_id}/asset_chat/{asset_name}", response_model=AssetResponse)
-def create_asset_chat(user_id: str, course_id: str, asset_name: str, request: AssetRequest):
->>>>>>> 4b55c45e
     """
     Create an asset chat by sending the constructed prompt (for the given asset_name) to a new OpenAI chat thread.
     """
@@ -110,29 +105,7 @@
         print(response_text)
         return AssetResponse(response=response_text, thread_id=thread_id)
     except Exception as e:
-<<<<<<< HEAD
         logger.error(f"Exception in create_asset for asset '{asset_type_name}': {e}")
-        raise HTTPException(status_code=500, detail=str(e))
-
-
-@router.post("/courses/{course_id}/assets", response_model=AssetCreateResponse)
-def save_asset(user_id: str, course_id: str, asset_name: str, asset_type: str, request: AssetCreateRequest):
-    # TODO: Make this a configuration for the app overall, add the remaining categories and asset types here
-    category_map = {
-        "course-outcomes": "curriculum"
-    }
-    asset_category = category_map.get(asset_type)
-    if not asset_category:
-        raise HTTPException(status_code=400, detail=f"Invalid asset type: {asset_type}")
-    create_asset(course_id, asset_name, asset_category, asset_type, request.content, "You", datetime.now().strftime("%d %B %Y %H:%M:%S"))
-    return AssetCreateResponse(message=f"Asset '{asset_name}' created successfully")
-
-@router.get("/courses/{course_id}/assets", response_model=AssetListResponse)
-def get_assets(user_id: str, course_id: str):
-    assets = get_assets_by_course_id(course_id)
-    return AssetListResponse(assets=assets)
-=======
-        logger.error(f"Exception in create_asset for asset '{asset_name}': {e}")
         raise HTTPException(status_code=500, detail=str(e)) 
 
 @router.put("/courses/{course_id}/asset_chat/{asset_name}", response_model=AssetResponse)
@@ -170,4 +143,22 @@
     except Exception as e:
         logger.error(f"Exception in continue_asset for asset '{asset_name}': {e}")
         raise HTTPException(status_code=500, detail=str(e)) 
->>>>>>> 4b55c45e
+
+
+
+@router.post("/courses/{course_id}/assets", response_model=AssetCreateResponse)
+def save_asset(user_id: str, course_id: str, asset_name: str, asset_type: str, request: AssetCreateRequest):
+    # TODO: Make this a configuration for the app overall, add the remaining categories and asset types here
+    category_map = {
+        "course-outcomes": "curriculum"
+    }
+    asset_category = category_map.get(asset_type)
+    if not asset_category:
+        raise HTTPException(status_code=400, detail=f"Invalid asset type: {asset_type}")
+    create_asset(course_id, asset_name, asset_category, asset_type, request.content, "You", datetime.now().strftime("%d %B %Y %H:%M:%S"))
+    return AssetCreateResponse(message=f"Asset '{asset_name}' created successfully")
+
+@router.get("/courses/{course_id}/assets", response_model=AssetListResponse)
+def get_assets(user_id: str, course_id: str):
+    assets = get_assets_by_course_id(course_id)
+    return AssetListResponse(assets=assets)