from fastapi import APIRouter, HTTPException, UploadFile, File, Header, Query, Depends
from pydantic import BaseModel
from typing import List, Optional
import logging
import os
from pathlib import Path
from ..services import openai_service
from ..services.mongo import get_course, get_resources_by_course_id, create_resource
from ..services.openai_service import create_file, connect_file_to_vector_store
from ..utils.exceptions import handle_course_error
from ..utils.course_pdf_utils import generate_course_pdf
from ..utils.verify_token import verify_token

logger = logging.getLogger(__name__)
router = APIRouter()

# Inline models
class ResourceResponse(BaseModel):
    resourceName: str

class ResourceListResponse(BaseModel):
    courseId: str
    resources: List[ResourceResponse]

class DeleteResponse(BaseModel):
    message: str

class ResourceCreateResponse(BaseModel):
    message: str

def check_course_exists(course_id: str):
    # check if the course exists
    # if it exists, return True
    # if it doesn't exist, raise error
    course = get_course(course_id)
    if not course:
        raise HTTPException(status_code=404, detail="Course not found")
    return True

def create_course_description_file(course_id: str, user_id: str):
    """
    Create a course description file using PDF utility and add it to vector store
    """
    try:
        # Get course information from MongoDB
        course = get_course(course_id)
        if not course:
            logger.error(f"Course not found: {course_id}")
            return None
        
        # Generate PDF using the utility
        pdf_path = generate_course_pdf(course_id, user_id)
        if not pdf_path or not os.path.exists(pdf_path):
            logger.error(f"Failed to generate PDF for course {course_id}")
            return None
        
        # Get relative path starting from 'local_storage'
        pdf_relative_path = Path(pdf_path).as_posix().split("local_storage", 1)[-1]
        pdf_relative_path = "local_storage" + pdf_relative_path
        
        #name of the pdf should be the title
        resource_name = pdf_relative_path.split("/")[-1].split(".")[0] + ".pdf"

        # Create resource in MongoDB
<<<<<<< HEAD
        create_resource(course_id, title, pdf_relative_path)
=======
        create_resource(course_id, resource_name)
>>>>>>> b3985047

        # Upload the PDF to OpenAI for vector store
        openai_file_id = create_file(pdf_relative_path)
        
        # Get vector store for the course
        assistant_id = course.get('assistant_id')
        if not assistant_id:
            logger.error(f"No assistant ID found for course {course_id}")
            return None
        
        # Check if vector store exists, if not create one
        vector_store_id = course.get('vector_store_id')
        if not vector_store_id:
            logger.error(f"No vector_store_id found for course {course_id}")
            return None
        
        # Connect file to vector store
        batch_id = connect_file_to_vector_store(vector_store_id, openai_file_id)
        
        logger.info(f"Created course description PDF for {course_id}: {openai_file_id}")
        logger.info(f"Connected to vector store {vector_store_id}, batch: {batch_id}")
        
        return {
            "file_id": openai_file_id,
            "vector_store_id": vector_store_id,
            "batch_id": batch_id,
            "pdf_path": pdf_path
        }
    except Exception as e:
        logger.error(f"Error creating course description file for {course_id}: {str(e)}")
        return None

# Keep this route, we add the file to the vector store attached to the Assistant
@router.post("/courses/{course_id}/resources", response_model=ResourceCreateResponse)
def upload_resources(user_id: str, course_id: str, files: List[UploadFile] = File(...), thread_id: str = Query(None)):
    try:
        check_course_exists(course_id)
        # if course exists, get the assistant id and vector store id from the course
        course = get_course(course_id)
        openai_service.upload_resources(course_id, course["assistant_id"], course["vector_store_id"], files, user_id)
        return ResourceCreateResponse(message="Resources uploaded successfully")
    except Exception as e:
        logger.error(f"Error uploading resources: {str(e)}")
        raise handle_course_error(e)

@router.get("/courses/{course_id}/resources", response_model=ResourceListResponse)
def list_resources(user_id: str, course_id: str):
    try:
        check_course_exists(course_id)
        resources = get_resources_by_course_id(course_id)
        return ResourceListResponse(
            courseId=course_id,
            resources=[ResourceResponse(
                fileName=data["resource_name"],
            ) for data in resources]
        )
    except Exception as e:
        logger.error(f"Error listing resources: {str(e)}")
        raise handle_course_error(e)

@router.delete("/courses/{course_id}/resources/{file_id}", response_model=DeleteResponse)
def delete_resource(user_id: str,course_id: str, file_id: str):
    try:
        check_course_exists(course_id)
        result = openai_service.delete_single_resource(course_id, file_id, user_id)
        return DeleteResponse(message=result["message"])
    except Exception as e:
        logger.error(f"Error deleting resource: {str(e)}")
        raise handle_course_error(e)<|MERGE_RESOLUTION|>--- conflicted
+++ resolved
@@ -3,6 +3,7 @@
 from typing import List, Optional
 import logging
 import os
+import io
 from pathlib import Path
 from ..services import openai_service
 from ..services.mongo import get_course, get_resources_by_course_id, create_resource
@@ -62,14 +63,14 @@
         resource_name = pdf_relative_path.split("/")[-1].split(".")[0] + ".pdf"
 
         # Create resource in MongoDB
-<<<<<<< HEAD
-        create_resource(course_id, title, pdf_relative_path)
-=======
         create_resource(course_id, resource_name)
->>>>>>> b3985047
 
-        # Upload the PDF to OpenAI for vector store
-        openai_file_id = create_file(pdf_relative_path)
+        # Upload the PDF to OpenAI (open as binary stream)
+        with open(pdf_path, "rb") as f:
+            content = f.read()
+            file_obj = io.BytesIO(content)
+            file_obj.name = resource_name  # ✅ Required for OpenAI
+            openai_file_id = create_file(file_obj)
         
         # Get vector store for the course
         assistant_id = course.get('assistant_id')
@@ -101,28 +102,32 @@
 
 # Keep this route, we add the file to the vector store attached to the Assistant
 @router.post("/courses/{course_id}/resources", response_model=ResourceCreateResponse)
-def upload_resources(user_id: str, course_id: str, files: List[UploadFile] = File(...), thread_id: str = Query(None)):
+def upload_resources(user_id: str, course_id: str, files: List[UploadFile] = File(...)):
     try:
         check_course_exists(course_id)
         # if course exists, get the assistant id and vector store id from the course
         course = get_course(course_id)
-        openai_service.upload_resources(course_id, course["assistant_id"], course["vector_store_id"], files, user_id)
+        openai_service.upload_resources(user_id, course_id, course["vector_store_id"], files)
+        # Create resource in MongoDB
+        for file in files:
+            create_resource(course_id, file.filename)
+
         return ResourceCreateResponse(message="Resources uploaded successfully")
     except Exception as e:
         logger.error(f"Error uploading resources: {str(e)}")
         raise handle_course_error(e)
 
-@router.get("/courses/{course_id}/resources", response_model=ResourceListResponse)
+@router.get("/courses/{course_id}/resources", response_model=ResourceListResponse) 
 def list_resources(user_id: str, course_id: str):
     try:
         check_course_exists(course_id)
         resources = get_resources_by_course_id(course_id)
         return ResourceListResponse(
-            courseId=course_id,
-            resources=[ResourceResponse(
-                fileName=data["resource_name"],
-            ) for data in resources]
-        )
+                    courseId=course_id,
+                    resources=[ResourceResponse(
+                        resourceName= data.get("resource_name", "Unknown Name"),
+                    ) for data in resources]
+                )
     except Exception as e:
         logger.error(f"Error listing resources: {str(e)}")
         raise handle_course_error(e)
