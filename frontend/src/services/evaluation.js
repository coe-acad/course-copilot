import axios from 'axios';
import { getCurrentUser } from './auth';

const baseUrl = process.env.REACT_APP_API_BASE_URL || 'http://localhost:8000';
const API_BASE = new URL('/api', baseUrl).toString();

function getToken() {
  const user = getCurrentUser();
  if (!user || !user.token) {
    throw new Error('User not authenticated. Please log in.');
  }
  return user.token;
}

export const evaluationService = {
  async uploadMarkScheme({ courseId, markSchemeFile }) {
    const formData = new FormData();
    formData.append('course_id', courseId);
    formData.append('mark_scheme', markSchemeFile);
    
<<<<<<< HEAD
    try {
      const res = await axios.post(`${API_BASE}/evaluation/upload-mark-scheme`, formData, {
        headers: { 
          'Authorization': `Bearer ${getToken()}`,
          'Content-Type': 'multipart/form-data'
        }
      });
      return res.data; // { evaluation_id: "uuid", mark_scheme_file_id: "uuid" }
    } catch (error) {
      console.error('Upload mark scheme error:', error);
      if (error.response?.status === 401) {
        throw new Error('Authentication failed. Please log in again.');
      }
      throw new Error(error.response?.data?.detail || 'Failed to upload mark scheme');
    }
=======
    const res = await axios.post(`${API_BASE}/evaluation/upload-mark-scheme`, formData, {
      headers: { 'Authorization': `Bearer ${getToken()}` }
    });
    return res.data; // { evaluation_id: "id", mark_scheme_file_id: "id" }
>>>>>>> 0dae8f95
  },

  async uploadAnswerSheets({ evaluationId, answerSheetFiles }) {
    const formData = new FormData();
    formData.append('evaluation_id', evaluationId);
<<<<<<< HEAD
=======
    
>>>>>>> 0dae8f95
    if (Array.isArray(answerSheetFiles)) {
      answerSheetFiles.forEach(f => formData.append('answer_sheets', f));
    }
    
<<<<<<< HEAD
    try {
      const res = await axios.post(`${API_BASE}/evaluation/upload-answer-sheets`, formData, {
        headers: { 
          'Authorization': `Bearer ${getToken()}`,
          'Content-Type': 'multipart/form-data'
        }
      });
      return res.data; // { evaluation_id: "uuid", answer_sheet_file_ids: ["uuid1", "uuid2"] }
    } catch (error) {
      console.error('Upload answer sheets error:', error);
      if (error.response?.status === 401) {
        throw new Error('Authentication failed. Please log in again.');
      }
      throw new Error(error.response?.data?.detail || 'Failed to upload answer sheets');
    }
  },

  async evaluateFiles(evaluationId) {
    try {
      const user = getCurrentUser();
      if (!user?.id) {
        throw new Error('User not authenticated');
      }

      const res = await axios.get(`${API_BASE}/evaluation/evaluate-files`, {
        headers: { 'Authorization': `Bearer ${getToken()}` },
        params: {
          evaluation_id: evaluationId,
          user_id: user.id
        }
      });
      return res.data; // { evaluation_id: "uuid", evaluation_result: {...} }
    } catch (error) {
      console.error('Evaluation error:', error);
      if (error.response?.status === 401) {
        throw new Error('Authentication failed. Please log in again.');
      }
      throw new Error(error.response?.data?.detail || 'Evaluation failed');
    }
  },

  async updateStudentResult({ evaluationId, studentIndex, questionScores, feedback }) {
    try {
      const user = getCurrentUser();
      if (!user?.id) {
        throw new Error('User not authenticated');
      }

      // Create FormData for the request
      const formData = new FormData();
      formData.append('evaluation_id', evaluationId);
      formData.append('student_index', studentIndex.toString());
      formData.append('question_scores', JSON.stringify(questionScores));
      formData.append('feedback', feedback);

      const res = await axios.put(`${API_BASE}/evaluation/update-student-result`, formData, {
        headers: { 
          'Authorization': `Bearer ${getToken()}`,
          'Content-Type': 'multipart/form-data'
        }
      });
      
      return res.data; // { message: "Student result updated successfully", total_score: 15, status: "modified" }
    } catch (error) {
      console.error('Update student result error:', error);
      if (error.response?.status === 401) {
        throw new Error('Authentication failed. Please log in again.');
      }
      throw new Error(error.response?.data?.detail || 'Failed to update student result');
    }
  },

  async updateStudentStatus({ evaluationId, studentIndex, status }) {
    try {
      const user = getCurrentUser();
      if (!user?.id) {
        throw new Error('User not authenticated');
      }

      // Create FormData for the request
      const formData = new FormData();
      formData.append('evaluation_id', evaluationId);
      formData.append('student_index', studentIndex.toString());
      formData.append('status', status);

      const res = await axios.put(`${API_BASE}/evaluation/update-student-status`, formData, {
        headers: { 
          'Authorization': `Bearer ${getToken()}`,
          'Content-Type': 'multipart/form-data'
        }
      });
      
      return res.data; // { message: "Student status updated successfully", status: "opened" }
    } catch (error) {
      console.error('Update student status error:', error);
      if (error.response?.status === 401) {
        throw new Error('Authentication failed. Please log in again.');
      }
      throw new Error(error.response?.data?.detail || 'Failed to update student status');
    }
  },

  async editQuestionResult({ evaluationId, fileId, questionNumber, score, feedback }) {
    try {
      const user = getCurrentUser();
      if (!user?.id) {
        throw new Error('User not authenticated');
      }

      const res = await axios.put(`${API_BASE}/evaluation/edit-results`, {
        evaluation_id: evaluationId,
        file_id: fileId,
        question_number: questionNumber,
        score: score,
        feedback: feedback
      }, {
        headers: { 
          'Authorization': `Bearer ${getToken()}`,
          'Content-Type': 'application/json'
        }
      });
      
      return res.data; // { message: "Results updated successfully" }
    } catch (error) {
      console.error('Edit question result error:', error);
      if (error.response?.status === 401) {
        throw new Error('Authentication failed. Please log in again.');
      }
      throw new Error(error.response?.data?.detail || 'Failed to edit question result');
    }
  },

  async getStudentEvaluationDetails({ evaluationId, studentIndex }) {
    try {
      const user = getCurrentUser();
      if (!user?.id) {
        throw new Error('User not authenticated');
      }

      const res = await axios.get(`${API_BASE}/evaluation/student-details`, {
        headers: { 'Authorization': `Bearer ${getToken()}` },
        params: {
          evaluation_id: evaluationId,
          student_index: studentIndex,
          user_id: user.id
        }
      });
      
      return res.data; // Student evaluation details
    } catch (error) {
      console.error('Get student details error:', error);
      if (error.response?.status === 401) {
        throw new Error('Authentication failed. Please log in again.');
      }
      throw new Error(error.response?.data?.detail || 'Failed to get student details');
    }
=======
    const res = await axios.post(`${API_BASE}/evaluation/upload-answer-sheets`, formData, {
      headers: { 'Authorization': `Bearer ${getToken()}` }
    });
    return res.data; // { evaluation_id: "id", answer_sheet_file_ids: ["id1", "id2", ...] }
  },

  async evaluateFiles({ evaluationId }) {
    const res = await axios.get(`${API_BASE}/evaluation/evaluate-files`, {
      params: { evaluation_id: evaluationId },
      headers: { 'Authorization': `Bearer ${getToken()}` }
    });
    return res.data;
>>>>>>> 0dae8f95
  }
}; 
<|MERGE_RESOLUTION|>--- conflicted
+++ resolved
@@ -14,11 +14,11 @@
 
 export const evaluationService = {
   async uploadMarkScheme({ courseId, markSchemeFile }) {
+  async uploadMarkScheme({ courseId, markSchemeFile }) {
     const formData = new FormData();
     formData.append('course_id', courseId);
     formData.append('mark_scheme', markSchemeFile);
     
-<<<<<<< HEAD
     try {
       const res = await axios.post(`${API_BASE}/evaluation/upload-mark-scheme`, formData, {
         headers: { 
@@ -34,26 +34,18 @@
       }
       throw new Error(error.response?.data?.detail || 'Failed to upload mark scheme');
     }
-=======
-    const res = await axios.post(`${API_BASE}/evaluation/upload-mark-scheme`, formData, {
-      headers: { 'Authorization': `Bearer ${getToken()}` }
-    });
-    return res.data; // { evaluation_id: "id", mark_scheme_file_id: "id" }
->>>>>>> 0dae8f95
-  },
-
+  },
+
+  async uploadAnswerSheets({ evaluationId, answerSheetFiles }) {
   async uploadAnswerSheets({ evaluationId, answerSheetFiles }) {
     const formData = new FormData();
     formData.append('evaluation_id', evaluationId);
-<<<<<<< HEAD
-=======
-    
->>>>>>> 0dae8f95
     if (Array.isArray(answerSheetFiles)) {
       answerSheetFiles.forEach(f => formData.append('answer_sheets', f));
+    } else if (answerSheetFiles) {
+      formData.append('answer_sheets', answerSheetFiles);
     }
     
-<<<<<<< HEAD
     try {
       const res = await axios.post(`${API_BASE}/evaluation/upload-answer-sheets`, formData, {
         headers: { 
@@ -210,19 +202,5 @@
       }
       throw new Error(error.response?.data?.detail || 'Failed to get student details');
     }
-=======
-    const res = await axios.post(`${API_BASE}/evaluation/upload-answer-sheets`, formData, {
-      headers: { 'Authorization': `Bearer ${getToken()}` }
-    });
-    return res.data; // { evaluation_id: "id", answer_sheet_file_ids: ["id1", "id2", ...] }
-  },
-
-  async evaluateFiles({ evaluationId }) {
-    const res = await axios.get(`${API_BASE}/evaluation/evaluate-files`, {
-      params: { evaluation_id: evaluationId },
-      headers: { 'Authorization': `Bearer ${getToken()}` }
-    });
-    return res.data;
->>>>>>> 0dae8f95
   }
 }; 
