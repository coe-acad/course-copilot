import axios from 'axios';
import { getCurrentUser } from './auth';

const baseUrl = process.env.REACT_APP_API_BASE_URL || 'http://localhost:8000';
const API_BASE = new URL('/api', baseUrl).toString();

function getToken() {
  const user = getCurrentUser();
  if (!user || !user.token) {
    throw new Error('User not authenticated. Please log in.');
  }
  return user.token;
}

export const evaluationService = {
  async getEvaluationSchemes(courseId) {
    try {
      const res = await axios.get(`${API_BASE}/evaluation/schemes/${courseId}`, {
        headers: { 'Authorization': `Bearer ${getToken()}` }
      });
      return res.data.schemes || [];
    } catch (error) {
      console.error('Get evaluation schemes error:', error);
      if (error.response?.status === 401) {
        throw new Error('Authentication failed. Please log in again.');
      }
      throw new Error(error.response?.data?.detail || 'Failed to get evaluation schemes');
    }
  },

  async uploadEvaluationScheme({ courseId, schemeName, schemeDescription, markSchemeFile }) {
    const formData = new FormData();
    formData.append('course_id', courseId);
    formData.append('scheme_name', schemeName);
    formData.append('scheme_description', schemeDescription);
    formData.append('mark_scheme', markSchemeFile);
    
    try {
<<<<<<< HEAD
      const res = await axios.post(`${API_BASE}/evaluation/upload-scheme`, formData, {
=======
      const res = await axios.post(`${API_BASE}/evaluation/upload-mark-scheme`, formData, {
>>>>>>> 672ea04b
        headers: { 
          'Authorization': `Bearer ${getToken()}`,
          'Content-Type': 'multipart/form-data'
        }
      });
<<<<<<< HEAD
      return res.data;
    } catch (error) {
      console.error('Upload evaluation scheme error:', error);
      if (error.response?.status === 401) {
        throw new Error('Authentication failed. Please log in again.');
      }
      throw new Error(error.response?.data?.detail || 'Failed to upload evaluation scheme');
=======
      return res.data; // { evaluation_id: "uuid", mark_scheme_file_id: "uuid" }
    } catch (error) {
      console.error('Upload mark scheme error:', error);
      if (error.response?.status === 401) {
        throw new Error('Authentication failed. Please try agian.');
      }
      throw new Error(error.response?.data?.detail || 'Failed to upload mark scheme');
>>>>>>> 672ea04b
    }
  },

  async uploadEvaluationFiles({ userId, courseId, markSchemeFile, answerSheetFiles, schemeId = null }) {
    const formData = new FormData();
<<<<<<< HEAD
    formData.append('user_id', userId);
    formData.append('courseId', courseId);
    if (schemeId) {
      formData.append('scheme_id', schemeId);
    } else if (markSchemeFile) {
      formData.append('mark_scheme', markSchemeFile);
    }
=======
    formData.append('evaluation_id', evaluationId);
>>>>>>> 672ea04b
    if (Array.isArray(answerSheetFiles)) {
      answerSheetFiles.forEach(f => formData.append('answer_sheets', f));
    } else if (answerSheetFiles) {
      formData.append('answer_sheets', answerSheetFiles);
    }
    
    try {
<<<<<<< HEAD
      const res = await axios.post(`${API_BASE}/evaluation/upload-files`, formData, {
=======
      const res = await axios.post(`${API_BASE}/evaluation/upload-answer-sheets`, formData, {
>>>>>>> 672ea04b
        headers: { 
          'Authorization': `Bearer ${getToken()}`,
          'Content-Type': 'multipart/form-data'
        }
      });
<<<<<<< HEAD
      return res.data; // { evaluation_id: "uuid" }
    } catch (error) {
      console.error('Upload error:', error);
      if (error.response?.status === 401) {
        throw new Error('Authentication failed. Please log in again.');
      }
      throw new Error(error.response?.data?.detail || 'Upload failed');
    }
  },

  async evaluateFiles(evaluationId) {
=======
      return res.data; // { evaluation_id: "uuid", answer_sheet_file_ids: ["uuid1", "uuid2"] }
    } catch (error) {
      console.error('Upload answer sheets error:', error);
      if (error.response?.status === 401) {
        throw new Error('Authentication failed. Please try agian.');
      }
      throw new Error(error.response?.data?.detail || 'Failed to upload answer sheets');
    }
  },

  async evaluateFiles(evaluationId) {
    try {
      const user = getCurrentUser();
      if (!user?.id) {
        throw new Error('User not authenticated');
      }

      const res = await axios.get(`${API_BASE}/evaluation/evaluate-files`, {
        headers: { 'Authorization': `Bearer ${getToken()}` },
        params: {
          evaluation_id: evaluationId,
          user_id: user.id
        }
      });
      return res.data; // { evaluation_id: "uuid", evaluation_result: {...} }
    } catch (error) {
      console.error('Evaluation error:', error);
      if (error.response?.status === 401) {
        throw new Error('Authentication failed. Please try agian.');
      }
      throw new Error(error.response?.data?.detail || 'Evaluation failed');
    }
  },

  async updateStudentResult({ evaluationId, studentIndex, questionScores, feedback }) {
    try {
      const user = getCurrentUser();
      if (!user?.id) {
        throw new Error('User not authenticated');
      }

      const res = await axios.put(`${API_BASE}/evaluation/update-student-result`, {
        evaluation_id: evaluationId,
        student_index: studentIndex,
        question_scores: questionScores,
        feedback: feedback
      }, {
        headers: { 
          'Authorization': `Bearer ${getToken()}`,
          'Content-Type': 'application/json'
        }
      });
      
      return res.data; // { message: "Student result updated successfully", total_score: 15, status: "modified" }
    } catch (error) {
      console.error('Update student result error:', error);
      if (error.response?.status === 401) {
        throw new Error('Authentication failed. Please try agian.');
      }
      throw new Error(error.response?.data?.detail || 'Failed to update student result');
    }
  },

  async updateStudentStatus({ evaluationId, studentIndex, status }) {
>>>>>>> 672ea04b
    try {
      const user = getCurrentUser();
      if (!user?.id) {
        throw new Error('User not authenticated');
      }

<<<<<<< HEAD
      const res = await axios.get(`${API_BASE}/evaluation/evaluate-files`, {
        headers: { 'Authorization': `Bearer ${getToken()}` },
        params: {
          evaluation_id: evaluationId,
          user_id: user.id
        }
      });
      return res.data; // { evaluation_id: "uuid", evaluation_result: {...} }
    } catch (error) {
      console.error('Evaluation error:', error);
      if (error.response?.status === 401) {
        throw new Error('Authentication failed. Please log in again.');
      }
      throw new Error(error.response?.data?.detail || 'Evaluation failed');
=======
      const res = await axios.put(`${API_BASE}/evaluation/update-student-status`, {
        evaluation_id: evaluationId,
        student_index: studentIndex,
        status: status
      }, {
        headers: { 
          'Authorization': `Bearer ${getToken()}`,
          'Content-Type': 'application/json'
        }
      });
      
      return res.data; // { message: "Student status updated successfully", status: "opened" }
    } catch (error) {
      console.error('Update student status error:', error);
      if (error.response?.status === 401) {
        throw new Error('Authentication failed. Please try agian.');
      }
      throw new Error(error.response?.data?.detail || 'Failed to update student status');
    }
  },

  async editQuestionResult({ evaluationId, fileId, questionNumber, score, feedback }) {
    try {
      const user = getCurrentUser();
      if (!user?.id) {
        throw new Error('User not authenticated');
      }

      console.log('Sending data to backend:', {
        evaluation_id: evaluationId,
        file_id: fileId,
        question_number: questionNumber,
        score: score,
        feedback: feedback
      });
      
      const res = await axios.put(`${API_BASE}/evaluation/edit-results`, {
        evaluation_id: evaluationId,
        file_id: fileId,
        question_number: questionNumber,
        score: score,
        feedback: feedback
      }, {
        headers: { 
          'Authorization': `Bearer ${getToken()}`,
          'Content-Type': 'application/json'
        }
      });
      
      return res.data; // { message: "Results updated successfully" }
    } catch (error) {
      console.error('Edit question result error:', error);
      if (error.response?.status === 401) {
        throw new Error('Authentication failed. Please try agian.');
      }
      throw new Error(error.response?.data?.detail || 'Failed to edit question result');
    }
  },

  async getStudentEvaluationDetails({ evaluationId, studentIndex }) {
    try {
      const user = getCurrentUser();
      if (!user?.id) {
        throw new Error('User not authenticated');
      }

      const res = await axios.get(`${API_BASE}/evaluation/student-details`, {
        headers: { 'Authorization': `Bearer ${getToken()}` },
        params: {
          evaluation_id: evaluationId,
          student_index: studentIndex,
          user_id: user.id
        }
      });
      
      return res.data; // Student evaluation details
    } catch (error) {
      console.error('Get student details error:', error);
      if (error.response?.status === 401) {
        throw new Error('Authentication failed. Please try agian.');
      }
      throw new Error(error.response?.data?.detail || 'Failed to get student details');
>>>>>>> 672ea04b
    }
  }
}; 
<|MERGE_RESOLUTION|>--- conflicted
+++ resolved
@@ -36,25 +36,12 @@
     formData.append('mark_scheme', markSchemeFile);
     
     try {
-<<<<<<< HEAD
-      const res = await axios.post(`${API_BASE}/evaluation/upload-scheme`, formData, {
-=======
       const res = await axios.post(`${API_BASE}/evaluation/upload-mark-scheme`, formData, {
->>>>>>> 672ea04b
         headers: { 
           'Authorization': `Bearer ${getToken()}`,
           'Content-Type': 'multipart/form-data'
         }
       });
-<<<<<<< HEAD
-      return res.data;
-    } catch (error) {
-      console.error('Upload evaluation scheme error:', error);
-      if (error.response?.status === 401) {
-        throw new Error('Authentication failed. Please log in again.');
-      }
-      throw new Error(error.response?.data?.detail || 'Failed to upload evaluation scheme');
-=======
       return res.data; // { evaluation_id: "uuid", mark_scheme_file_id: "uuid" }
     } catch (error) {
       console.error('Upload mark scheme error:', error);
@@ -62,23 +49,12 @@
         throw new Error('Authentication failed. Please try agian.');
       }
       throw new Error(error.response?.data?.detail || 'Failed to upload mark scheme');
->>>>>>> 672ea04b
     }
   },
 
   async uploadEvaluationFiles({ userId, courseId, markSchemeFile, answerSheetFiles, schemeId = null }) {
     const formData = new FormData();
-<<<<<<< HEAD
-    formData.append('user_id', userId);
-    formData.append('courseId', courseId);
-    if (schemeId) {
-      formData.append('scheme_id', schemeId);
-    } else if (markSchemeFile) {
-      formData.append('mark_scheme', markSchemeFile);
-    }
-=======
     formData.append('evaluation_id', evaluationId);
->>>>>>> 672ea04b
     if (Array.isArray(answerSheetFiles)) {
       answerSheetFiles.forEach(f => formData.append('answer_sheets', f));
     } else if (answerSheetFiles) {
@@ -86,29 +62,12 @@
     }
     
     try {
-<<<<<<< HEAD
-      const res = await axios.post(`${API_BASE}/evaluation/upload-files`, formData, {
-=======
       const res = await axios.post(`${API_BASE}/evaluation/upload-answer-sheets`, formData, {
->>>>>>> 672ea04b
         headers: { 
           'Authorization': `Bearer ${getToken()}`,
           'Content-Type': 'multipart/form-data'
         }
       });
-<<<<<<< HEAD
-      return res.data; // { evaluation_id: "uuid" }
-    } catch (error) {
-      console.error('Upload error:', error);
-      if (error.response?.status === 401) {
-        throw new Error('Authentication failed. Please log in again.');
-      }
-      throw new Error(error.response?.data?.detail || 'Upload failed');
-    }
-  },
-
-  async evaluateFiles(evaluationId) {
-=======
       return res.data; // { evaluation_id: "uuid", answer_sheet_file_ids: ["uuid1", "uuid2"] }
     } catch (error) {
       console.error('Upload answer sheets error:', error);
@@ -173,29 +132,12 @@
   },
 
   async updateStudentStatus({ evaluationId, studentIndex, status }) {
->>>>>>> 672ea04b
-    try {
-      const user = getCurrentUser();
-      if (!user?.id) {
-        throw new Error('User not authenticated');
-      }
-
-<<<<<<< HEAD
-      const res = await axios.get(`${API_BASE}/evaluation/evaluate-files`, {
-        headers: { 'Authorization': `Bearer ${getToken()}` },
-        params: {
-          evaluation_id: evaluationId,
-          user_id: user.id
-        }
-      });
-      return res.data; // { evaluation_id: "uuid", evaluation_result: {...} }
-    } catch (error) {
-      console.error('Evaluation error:', error);
-      if (error.response?.status === 401) {
-        throw new Error('Authentication failed. Please log in again.');
-      }
-      throw new Error(error.response?.data?.detail || 'Evaluation failed');
-=======
+    try {
+      const user = getCurrentUser();
+      if (!user?.id) {
+        throw new Error('User not authenticated');
+      }
+
       const res = await axios.put(`${API_BASE}/evaluation/update-student-status`, {
         evaluation_id: evaluationId,
         student_index: studentIndex,
@@ -278,7 +220,6 @@
         throw new Error('Authentication failed. Please try agian.');
       }
       throw new Error(error.response?.data?.detail || 'Failed to get student details');
->>>>>>> 672ea04b
     }
   }
 }; 
