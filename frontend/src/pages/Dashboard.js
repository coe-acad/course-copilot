--- conflicted
+++ resolved
@@ -1,129 +1,13 @@
 import React from "react";
 import { useNavigate } from "react-router-dom";
-<<<<<<< HEAD
-import Header from "../components/Header";
-import SectionCard from "../components/SectionCard";
-import Sidebar from "../components/Sidebar";
-import Modal from "../components/Modal";
-import SettingsModal from "../components/SettingsModal";
-import KnowledgeBaseSelectModal from "../components/KnowledgeBaseSelectModal";
-// import { useFilesContext } from "../context/FilesContext";
-import { uploadCourseResources, addAllFilesToAssistant, getCourseResources } from "../services/resources";
-import { createBrainstormThread } from "../services/brainstorm";
-import { courseOutcomesService } from '../services/courseOutcomes';
-
-const curriculumOptions = [
-  {
-    label: "Brainstorm",
-    desc: "Generate and organize initial ideas for your course curriculum.",
-    url: "brainstorm"
-  },
-  {
-    label: "Course Outcomes",
-    desc: "Set clear learning goals students are expected to achieve by the end of the course.",
-    url: "course-outcomes"
-  },
-  {
-    label: "Modules & Topics",
-    desc: "Organize content into structured modules and focused topics for easy navigation.",
-    url: "modules-topics"
-  },
-  {
-    label: "Lesson Plans",
-    desc: "Plan each session with defined objectives, activities, and resources.",
-    url: "lesson-plans"
-  },
-  {
-    label: "Concept Map",
-    desc: "Visualize relationships between key ideas and topics in the course.",
-    url: "concept-map"
-  },
-  {
-    label: "Course Notes",
-    desc: "Add notes to support student understanding and revision.",
-    url: "course-notes"
-  },
-];
-=======
 import DashboardLayout from "../components/DashboardLayout";
 import { useDashboardState } from "../hooks/useDashboardState";
 import { useUploadHandler } from "../hooks/useUploadHandler";
 import { useCourseResources } from "../hooks/useCourseResources";
 import curriculumOptions from "../config/curriculumOptions";
->>>>>>> d65a05be
 
 export default function Dashboard() {
   const navigate = useNavigate();
-<<<<<<< HEAD
-  const [resourceError, setResourceError] = useState("");
-  const sidebarRef = useRef();
-
-  useEffect(() => {
-    const courseId = localStorage.getItem("currentCourseId");
-    async function fetchFiles() {
-      if (!courseId) return;
-      try {
-        const data = await getCourseResources(courseId);
-        setAllFiles(data.resources || []);
-      } catch (e) {
-        setAllFiles([]);
-      }
-    }
-    if (showKBModal) fetchFiles();
-  }, [showKBModal]);
-
-  // Handle real file upload to backend
-  const handleFilesUpload = async files => {
-    const courseId = localStorage.getItem("currentCourseId");
-    if (!courseId) {
-      console.error('No courseId set for upload!');
-      return;
-    }
-    console.log('Uploading files:', files, 'for courseId:', courseId);
-    setResourceError("");
-    try {
-      await uploadCourseResources(courseId, Array.from(files));
-      // Refresh the sidebar resources list
-      if (sidebarRef.current && sidebarRef.current.refreshResources) {
-        sidebarRef.current.refreshResources();
-      }
-    } catch (err) {
-      setResourceError("Failed to upload files");
-      console.error('Upload error:', err);
-    }
-  };
-
-  // When opening the curriculum modal, always select the first option by default
-  const handleCurriculumCreate = () => {
-    setSelectedOption(0); // Always select the first option by default
-    setShowCurriculumModal(true);
-  };
-  const handleModalClose = () => setShowCurriculumModal(false);
-
-  const handleCreate = async () => {
-    const courseId = localStorage.getItem("currentCourseId");
-    const assetName = curriculumOptions[selectedOption]?.url;
-    console.log('handleCreate: selectedOption:', selectedOption, 'assetName:', assetName);
-    if (!assetName) {
-      alert("Please select a valid curriculum component.");
-      return;
-    }
-    setShowCurriculumModal(false);
-    // Navigate immediately to AssetStudio for the selected asset
-    navigate(`/studio/${assetName}`);
-    // Start backend thread creation in the background
-    setTimeout(async () => {
-      try {
-        if (courseId) {
-          await courseOutcomesService.createThread(courseId, assetName);
-        }
-      } catch (error) {
-        // Optionally show an error or toast
-        console.error('Failed to create thread:', error);
-      }
-    }, 0);
-  };
-=======
   const courseId = localStorage.getItem("currentCourseId");
 
   // ✅ Safeguard: Ensure course title exists for breadcrumb
@@ -136,7 +20,6 @@
 
   // File fetcher
   const allFiles = useCourseResources(courseId, state.showKBModal);
->>>>>>> d65a05be
 
   // Upload handler
   const handleFilesUpload = useUploadHandler(courseId, state.sidebarRef, state.setResourceError);
@@ -163,206 +46,5 @@
       navigate={navigate}
       allFiles={allFiles}
     />
-<<<<<<< HEAD
-      {showAddResourceModal && (
-        <Modal open={showAddResourceModal} onClose={handleResourceModalClose} modalStyle={{ minWidth: 600, maxWidth: 700, borderRadius: 16, padding: 0 }}>
-          <div style={{ padding: "32px 36px 24px 36px", background: "#fff", borderRadius: 16, minWidth: 500 }}>
-            <div style={{ fontWeight: 700, fontSize: 24, marginBottom: 6, color: "#1a2533" }}>Add Resources</div>
-            <div style={{ color: "#6b7280", fontSize: 15, marginBottom: 28, fontWeight: 500 }}>
-              Add resources from the web or course documents you’ve already created — this helps AI give relevant results.
-            </div>
-            {resourceError && <div style={{ color: 'red', marginBottom: 12 }}>{resourceError}</div>}
-            {resourceTab === null && (
-              <div style={{ display: "flex", gap: 24, marginBottom: 32 }}>
-                <button
-                  onClick={() => setResourceTab('upload')}
-                  style={{
-                    flex: 1,
-                    background: '#f5f8ff',
-                    border: '2px solid #2563eb',
-                    borderRadius: 12,
-                    padding: '36px 0',
-                    display: 'flex',
-                    flexDirection: 'column',
-                    alignItems: 'center',
-                    cursor: 'pointer',
-                    fontWeight: 600,
-                    fontSize: 18,
-                    color: '#2563eb',
-                    outline: 'none',
-                    boxShadow: '0 2px 8px #2563eb22',
-                    transition: 'border 0.2s, background 0.2s',
-                  }}
-                >
-                  <span style={{ fontSize: 38, marginBottom: 16 }}>&#8682;</span>
-                  Upload
-                </button>
-                <button
-                  onClick={() => setResourceTab('discover')}
-                  style={{
-                    flex: 1,
-                    background: '#fff',
-                    border: '1px solid #e5e7eb',
-                    borderRadius: 12,
-                    padding: '36px 0',
-                    display: 'flex',
-                    flexDirection: 'column',
-                    alignItems: 'center',
-                    cursor: 'pointer',
-                    fontWeight: 600,
-                    fontSize: 18,
-                    color: '#222',
-                    outline: 'none',
-                    transition: 'border 0.2s, background 0.2s',
-                  }}
-                >
-                  <span style={{ fontSize: 38, marginBottom: 16 }}>&#128269;</span>
-                  Discover
-                </button>
-              </div>
-            )}
-            {resourceTab === 'upload' && (
-              <>
-                <button onClick={handleResourceBack} style={{ background: 'none', border: 'none', color: '#2563eb', fontWeight: 500, fontSize: 16, cursor: 'pointer', padding: 0, marginBottom: 12, display: 'flex', alignItems: 'center' }}>
-                  <span style={{ fontSize: 20, marginRight: 6 }}>&larr;</span> Back
-                </button>
-                <div style={{ display: "flex", alignItems: "center", gap: 10, marginBottom: 8 }}>
-                  <span style={{ fontSize: 22, color: "#2563eb" }}>⭳</span>
-                  <span style={{ fontWeight: 700, fontSize: 22, color: "#1a2533" }}>Upload</span>
-                </div>
-                <div
-                  onDrop={handleDrop}
-                  onDragOver={e => e.preventDefault()}
-                  style={{ border: "2px dashed #d1d5db", borderRadius: 12, padding: 32, textAlign: "center", marginBottom: 24, background: "#fafbfc", cursor: "pointer", position: "relative" }}
-                  onClick={() => document.getElementById('upload-input-modal').click()}
-                >
-                  <span style={{ fontSize: 36, color: "#2563eb", display: "block", marginBottom: 10 }}>⭳</span>
-                  <div style={{ fontSize: 16, color: "#222", marginBottom: 6 }}>
-                    Drag and drop or <span style={{ color: "#2563eb", textDecoration: "underline", cursor: "pointer" }}>browse files</span> to upload
-                  </div>
-                  <div style={{ color: "#6b7280", fontSize: 15, marginBottom: 0 }}>
-                    Accepted formats: <span style={{ color: "#2563eb", textDecoration: "underline", margin: "0 2px" }}>.pdf</span>
-                    <span style={{ color: "#2563eb", textDecoration: "underline", margin: "0 2px" }}>.docx</span>
-                    <span style={{ color: "#2563eb", textDecoration: "underline", margin: "0 2px" }}>.jpg</span>
-                    <span style={{ color: "#2563eb", textDecoration: "underline", margin: "0 2px" }}>.png</span>
-                    <span style={{ color: "#2563eb", textDecoration: "underline", margin: "0 2px" }}>.xlsx</span>
-                    <span style={{ color: "#2563eb", textDecoration: "underline", margin: "0 2px" }}>.pptx</span>
-                  </div>
-                  <input
-                    id="upload-input-modal"
-                    type="file"
-                    multiple
-                    style={{ display: "none" }}
-                    onChange={e => {
-                      setPendingFiles(Array.from(e.target.files || []));
-                      setUploadProgress([]);
-                    }}
-                    accept=".pdf,.docx,.jpg,.png,.xlsx,.pptx"
-                  />
-                </div>
-                {/* Pending files UI with progress bars */}
-                {pendingFiles.length > 0 && (
-                  <div style={{ background: '#f5f7fa', borderRadius: 8, padding: 12, marginBottom: 12, border: '1px solid #ddd' }}>
-                    <div style={{ fontWeight: 600, fontSize: 15, marginBottom: 8 }}>Files to Add:</div>
-                    <ul style={{ listStyle: 'none', padding: 0, margin: 0 }}>
-                      {pendingFiles.map((file, idx) => (
-                        <li key={idx} style={{ display: 'flex', alignItems: 'center', gap: 8, marginBottom: 8 }}>
-                          <span>{file.name}</span>
-                          {isUploading ? (
-                            <div style={{ flex: 1, height: 8, background: '#eee', borderRadius: 4, overflow: 'hidden', marginLeft: 8, marginRight: 8 }}>
-                              <div style={{ width: `${uploadProgress[idx] || 0}%`, height: 8, background: uploadProgress[idx] === 100 ? '#4caf50' : '#1976d2', transition: 'width 0.2s' }} />
-                            </div>
-                          ) : (
-                            <span style={{ cursor: 'pointer', color: '#d32f2f', fontSize: 16 }} onClick={() => setPendingFiles(prev => prev.filter((_, i) => i !== idx))}>🗑️</span>
-                          )}
-                          {isUploading && <span style={{ fontSize: 13 }}>{Math.round(uploadProgress[idx] || 0)}%</span>}
-                        </li>
-                      ))}
-                    </ul>
-                  </div>
-                )}
-                {/* Single set of action buttons at the bottom */}
-                <div style={{ display: "flex", justifyContent: "flex-end", gap: 12, marginTop: 8 }}>
-                  <button onClick={handleResourceModalClose} style={{ padding: "10px 28px", borderRadius: 8, border: "1px solid #bbb", background: "#fff", fontWeight: 500, fontSize: 16, cursor: isUploading ? "not-allowed" : "pointer" }} disabled={isUploading}>Cancel</button>
-                  <button
-                    onClick={async () => {
-                      const courseId = localStorage.getItem("currentCourseId");
-                      if (pendingFiles.length > 0) {
-                        console.log('Starting upload of', pendingFiles.length, 'files');
-                        setIsUploading(true);
-                        setUploadProgress(Array(pendingFiles.length).fill(0));
-                        setResourceError("");
-                        try {
-                          // Upload each file with progress
-                          for (let i = 0; i < pendingFiles.length; i++) {
-                            await new Promise((resolve, reject) => {
-                              const formData = new FormData();
-                              formData.append('files', pendingFiles[i]);
-                              const xhr = new XMLHttpRequest();
-                              const API_BASE = process.env.REACT_APP_API_BASE_URL || 'http://localhost:8000/api';
-                              xhr.open('POST', `${API_BASE}/courses/${courseId}/resources`);
-                              xhr.setRequestHeader('Authorization', `Bearer ${localStorage.getItem('token')}`);
-                              xhr.upload.onprogress = (event) => {
-                                if (event.lengthComputable) {
-                                  setUploadProgress(prev => {
-                                    const copy = [...prev];
-                                    copy[i] = (event.loaded / event.total) * 100;
-                                    return copy;
-                                  });
-                                }
-                              };
-                              xhr.onload = () => {
-                                setUploadProgress(prev => {
-                                  const copy = [...prev];
-                                  copy[i] = 100;
-                                  return copy;
-                                });
-                                resolve();
-                              };
-                              xhr.onerror = () => reject(new Error('Upload failed'));
-                              xhr.send(formData);
-                            });
-                          }
-                          console.log('Upload completed successfully');
-                          // Refresh the sidebar resources list
-                          if (sidebarRef.current && sidebarRef.current.refreshResources) {
-                            console.log('Refreshing sidebar resources');
-                            sidebarRef.current.refreshResources();
-                          }
-                          setPendingFiles([]);
-                          setResourceTab(null);
-                          setShowAddResourceModal(false);
-                        } catch (err) {
-                          setResourceError("Failed to upload files");
-                        } finally {
-                          setIsUploading(false);
-                        }
-                      }
-                    }}
-                    style={{ padding: "10px 28px", borderRadius: 8, border: "none", background: pendingFiles.length > 0 && !isUploading ? "#2563eb" : "#ccc", color: "#fff", fontWeight: 600, fontSize: 16, cursor: pendingFiles.length > 0 && !isUploading ? "pointer" : "not-allowed" }}
-                    disabled={pendingFiles.length === 0 || isUploading}
-                  >
-                    Add
-                  </button>
-                </div>
-              </>
-            )}
-            {resourceTab === 'discover' && (
-              <>
-                <button onClick={handleResourceBack} style={{ background: 'none', border: 'none', color: '#2563eb', fontWeight: 500, fontSize: 16, cursor: 'pointer', padding: 0, marginBottom: 12, display: 'flex', alignItems: 'center' }}>
-                  <span style={{ fontSize: 20, marginRight: 6 }}>&larr;</span> Back
-                </button>
-                <div style={{ minHeight: 200, display: 'flex', alignItems: 'center', justifyContent: 'center', color: '#888', fontSize: 18, fontWeight: 500 }}>
-                  Discover resources (coming soon)
-                </div>
-              </>
-            )}
-          </div>
-        </Modal>
-      )}
-      <SettingsModal open={showSettingsModal} onClose={() => setShowSettingsModal(false)} onSave={() => setShowSettingsModal(false)} />
-    </div>
-=======
->>>>>>> d65a05be
   );
 }